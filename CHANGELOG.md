--- conflicted
+++ resolved
@@ -1,16 +1,13 @@
 # novelWriter ChangeLog
 
-<<<<<<< HEAD
 ## Version 0.7 [2020-xx-xx]
 
 **Other Changes**
 
 * Dropped the usage of .bak copies of document files. This was the old method to ensure the document data was written successfully, but it uses twice the storage space. Instead, writing via a temp file is the safe way to save files. PR #248.
 
-## Not Yet Released
-=======
+
 ## Version 0.6.2 [2020-xx-xx]
->>>>>>> 058bd0d0
 
 **Bugfixes**
 
@@ -27,6 +24,7 @@
 * Fixed some alignment issue for the status icon on the project tree details panel. Mentioned in #235, PR #239.
 * Removed the `Xo` icon for NO_LAYOUT in the project tree details panel. Mentioned in #235, PR #239.
 * Added a Details tab to the Project Settings dialog, which also lists the project path. Issue #242, PR #239.
+
 
 ## Version 0.6.1 [2020-05-25]
 
