--- conflicted
+++ resolved
@@ -1,6 +1,5 @@
 # novelWriter ChangeLog
 
-<<<<<<< HEAD
 ## Version 0.9rc1 [2020-xx-xx]
 
 **Core Functionality**
@@ -18,8 +17,6 @@
 * Added the file's class and layout to the meta data string added as the first line of saved document files. This meta data is only used to restore the file meta information into the project if it was lost from the project file. It is also useful information when reading the file in external tools. PR #308.
 
 
-## Version 0.8 [2020-xx-xx]
-=======
 ## Version 0.8 [2020-06-14]
 
 **Bugfixes**
@@ -28,7 +25,6 @@
 * Clipping of the descended part of fonts in the document title bar has been fixed. Issue #295, PR #300.
 * When clicking a tag in the editor while the viewer was closed, nothing would happen. Now, the viewer is first opened before navigating to the source of the reference tag. Issue #294, PR #306.
 * The missing optional rendering of synopsis comments in the document view panel has been added. Mentioned in Issue #301, PR #311.
->>>>>>> 8e7e8b5a
 
 **User Interface**
 
