# novelWriter Changelog

<<<<<<< HEAD
## Version 1.5 Beta 2 [2021-08-26]

### Release Notes

This is a beta release of the next release version, and is intended for testing purposes. Please be
careful when using this version on live writing projects, and make sure you make frequent backups.

Release 1.5 introduces a new project file format, which has been given a file format version 1.3.
The project file and index is updated automatically when you open the project, which means you can
no longer open it in an older version of novelWriter.

You may also have to make a handful of changes in your novel documents as these are not updated
automatically. However, the changes are minimal and in any case only affects the way your
manuscript looks like when exported via the Build Novel Project tool. The details are described
below.

#### Novel Document Layouts

The main change in this release is the significant simplification of document layouts. Previously,
there were seven different layouts available for novel documents, in addition to the one layout for
project notes. The original intention of these layouts were partially to define some default
formatting behaviour when exporting your project, and partially a way to indicate whether a
specific document was a partition, chapter or scene.

With this release, all the seven layouts for novel documents have been merged into a single layout
called simply "Novel Document". The other layout for "Project Note" remains unchanged. The
functionality provided by the various novel layouts have been implemented in other ways, and a few
new formatting codes have been added to accommodate the formatting functionality lost with the
removal of the layouts. They are all available in the Format and Insert menu.

The changes you need to make to your project should be limited to altering a handful of titles and
maybe insert a page break code here and there. The only title formats you need to update are those
for the main novel title and for your unnumbered chapters, if you have any.

Novel titles need to be altered from `# Novel Title` to `#! Novel Title` and unnumbered chapters
from `## Chapter Name` or `## *Chapter Name` to `##! Chapter Name`. That is all. For inserting page
breaks, you can add a single line with the command `[NEW PAGE]` where you want the break to be
inserted. As before, page breaks are automatically inserted in front of all partition and chapter
titles.

You will find these changes described in more detail the documentation in the
"[Format 1.3 Changes](https://novelwriter.readthedocs.io/en/latest/usage_projectformat.html#a-prjfmt-1-3)"
section.

#### GUI Changes

Due to the above changes, the GUI has been altered a bit. The main changes are in the project tree.
These changes are also reflected in the details panel below the project tree, and to a lesser
extent in the Outline tab.

The layouts were previously a way to indicate the purpose of a specific novel document, like
whether it was a chapter or scene. With these layouts gone, the distinction is instead indicated by
other visual means.

The project index will now record the level of the first header of your document, and select a
different icon for documents with a partition, chapter or scene header. These are colour coded as
green, red and blue respectively. The project notes have also received a new icon, with a yellow
colour code. Due to this change, the grey icon themes have been removed.

In addition, novel documents with a partition or chapter header will have the document label viewed
as bold and underlined. This feature can be disabled in Preferences if you want a cleaner look in
the project tree.

#### Other Changes

Several improvements have been made to the project index, which means the index will be
automatically rebuilt when you open a project for the first time in the new version. You will get a
notification about this.

The ODT export tool has also been improved. The code that writes out text paragraphs has been
rewritten and now conforms more closely to the Open Document standard. Most of these improvements
will not be noticeable to you as a user, but you may notice that the exported document will now
allow multiple consecutive spaces. Previously, two spaces, or more, would be concatenated into a
single space in the exported document.

_These Release Notes also include the changes from 1.5 Beta 1._

### Detailed Changelog

**Features**

* A new dialog has been added to the Help menu for checking for new updates. It will only check for
  full releases, not pre-releases. The updates are not installed automatically, but a link to the
  website is provided. PR #863.

**Other Changes**

* The grey Typicons themes have been removed. The Typicons colour themes have also been renamed.
  The user configuration will update the theme setting to replace the grey icon theme for dark or
  light background automatically. PR #869.

**Internationalisation**

* The US English and Nowregian translation files have been updated. PR #870.

**Documentation**

* The Windows Setup section of the documentation has been updated and simplified. PR #865.

**Code Improvements**

* The novelWriter main package folder has been renamed from `nw` to `novelwriter`. This will make
  it easier to create packages for novelWriter at a later stage. Especially packages which will
  require adding the main source files to the Python install location. PR #868.

----

## Version 1.5 Beta 1 [2021-08-22]

### Release Notes

This is a beta release of the next release version, and is intended for testing purposes. Please be
careful when using this version on live writing projects, and make sure you make frequent backups.
=======
## Version 1.4.2 [2021-08-30]

### Release Notes

This is a patch release fixing an issue with the auto-replace feature for single and double quotes.
The issue appears when using the new indent and text alignment codes followed by a quote symbol,
and quotes following a tab or non-breaking space.
>>>>>>> 30f0e82f

### Detailed Changelog

**Bugfixes**

<<<<<<< HEAD
* Fix an inconsistency on the minimum required version of Qt and PyQt between the config files and
  the code. PR #846.
* Ensure that an item's status setting is parsed after its class when parsing the main project
  XML. This is just a precaution as the XML writing function always writes the class setting first.
  PR #852.
* On Windows, the Python icon is shown on the task bar when novelWriter is run directly from code.
  This has now been fixed by setting a unique application ID. Issue #860. PR #861.

**Open Document Exports**

* The ODT file writer class has been improved, and the code that writes out paragraphs and header
  section to the XML has been completely rewritten. The new algorithm is more robust and follows
  the open document standard more closely. It still diverts from the standard in a few cases, but
  these are the same points where Open Office and Libre Office diverts. Issue #783. PR #843.
* The previous exporter class would sometimes insert additional line breaks in the generated XML
  for paragraphs. This does not break with the open document standard, but it was unintentional and
  trivial to fix. PR #843.
* Some final clean-up was included in PR #859.

**Novel Layouts**

* All novel layouts, that is "TITLE", "PAGE", "BOOK", "PARTITION", "UNNUMBERED", "CHAPTER" and
  "SCENE" have been merged into a single layout "DOCUMENT". The "NOTE" layout remains unchanged.
  The special formatting of level one header on the title page and chapter headers for unnumbered
  chapters is now handled by a modified header formatting code. Issue #835. PR #837.
* A formatting code for manually inserting page breaks in the text has been added. In the process,
  similar codes were added to insert vertical spaces in the text. Issue #835. PRs #837 and #848.
* Dropping the layouts also triggered several changes to how project items are now displayed. The
  difference between document types is now indicated with a combination of icons and item label
  emphasis. The last column in the project tree also now only shows the item status or importance,
  not item class and layout. The Item Details panel below the tree has also been updated to show
  a usage description instead of layout as the last entry. Issue #835. PRs #847, #849 and #852.

**Other Features**

* A warning will pop up when you launch an alpha version of novelWriter. Since the main branch is
  now also the development branch, people may run novelWriter directly from source without checking
  out a release version. Alpha versions are not considered stable. PR #844.
* Two new settings have been added to Preferences. One to control how much information is shown in
  the last column of the project tree, and one to control whether emphasis is used to indicate
  which novel documents contain a level one or two header. PRs #847 and #852.
* The label on the first column of the project and novel trees have been renamed to "Project Tree"
  and "Novel Outline", respectively. PR #852.
* The Help > User Manual (Online) menu entry sends you to the online documentation, and the local
  documentation is handled by Help > User Manual (PDF), replacing the old Qt Assistant
  implementation. PRs #856, #859 and #862.

**Documentation**

* The documentation has been updated and extended to cover the new layout behaviour and to provide
  information and instruction on how to update the project with the new formats. PRs #850, #851 and
  #855.
* The technical section of the documentation has been updated, and information on how to run tests
  has been added. PR #859.

**Code Improvements**

* The loading and saving of user preferences in the config class has been improved a bit and the
  code modernised to the current recommended practice for the ConfigParser module. PR #826.
* The index class has been improved. Some data fields that were not being used have been dropped.
  In addition, a new function has been added that provides a custom indentation scheme for JSON
  files. The default indentation inserts far too many line breaks. The new function only indents up
  to a certain level. Indenting the JSON files is useful for people who use version control
  software on their projects. The limited indentation scheme reduces the number of diff lines as
  well as reduces the overall file size. PR #840.
=======
* Any single or double straight quote following a whitespace other than a regular space, or a left
  indent or right align set of angle bracket codes without a space following them, would be
  erroneously replaced by a closing quote instead of an opening quote. Issue #874.
>>>>>>> 30f0e82f

----

## Version 1.4.1 [2021-07-27]

### Release Notes

This release fixes a couple of minor issue with some of the dialog boxes. The fix was accidentally
left out of release 1.4.

### Detailed Changelog

**Bugfixes**

* The way margins are determined in the paged dialogs used many places, including Preferences, has
  been improved. These margins would sometimes be set to zero when they shouldn't. PR #834.
* Dialogs that are non-modal are no longer duplicated when opened multiple times. Instead, the
  existing dialog is moved to the front. PR #834.

----

## Version 1.4 [2021-07-27]

### Release Notes

This release contains some new features and a lot of code refactoring. Among the main new features
is paragraph alignment and indentation. Regular line breaks within paragraphs are now also
supported. The changes are described in more detail below.

#### Internationalisation

Translation files have been added for Simplified Chinese by Qianzhi Long.

#### Line Breaks

The way line breaks inside paragraphs work has been changed. A single line break is now treated as
a proper line break and will show up in the document viewer and exported documents. A single line
break does not start a new paragraph, but forces a break inside the paragraph like a Shift + Enter
does in most rich text editors. Two line breaks is still needed to start a new paragraph.

The old syntax of adding two spaces at the end of a line to force a line break within a paragraph
will still work as before, so there is no need to change your existing text if you've used this
feature. However, there is a new highlighting feature that will show you where in the text you have
redundant spaces. If you are used to having double spaces between sentences, you may want to switch
off this highlighting feature in Preferences as it will also detect those.

A helper function has been added to the Format menu that can look through a paragraph and remove
line breaks in case you've been using line breaks inside your existing text under the assumption
that the exporter and viewer will ignore them.

I hope this change will not be too inconvenient. I believe the new behaviour will make more sense
for most people. Especially considering some of the feedback I've gotten on how line breaks work.
The original implementation was following the Markdown standard, but since novelWriter is not a
proper Markdown editor and instead just borrows from Markdown, this behaviour always seemed a bit
unnecessary.

#### Text Alignment and Indentation

The default text alignment is left or justified based on your preferences. For documents with the
layout set to Title Page or Partitions, the default is centred. However, sometimes you may want to
override this default. A new set of codes have therefore been added to allow specifying alignment
as well as additional text margins on individual paragraphs.

The logic of the syntax is as follows:

A single angle bracket will push the text away from the edge it points away from. Therefore, a
single `>` before the paragraph, or a single `<` after the paragraph, will add indentation on the
respective side. It's perfectly valid to do this on both sides at the same time.

A double set of angle brackets will push the text all the way towards the opposite side. Therefore,
a double set of `>>` before the paragraph will indicate right alignment, and a double set of `<<`
after the paragraph will force left alignment. Also here both can be used at the same time, which
results in the paragraph being centred.

Format menu entries and keyboard shortcuts have been added so that you don't have to memorise these
codes.

_These Release Notes also include the changes from 1.4 Beta 1 and RC 1._

### Detailed Changelog

**Internationalisation**

* US English and Norwegian translations have been updated by @vkbo. PR #825.
* French translations have been updated by @jyhelle. PR #829.

----

## Version 1.4 RC 1 [2021-07-12]

### Release Notes

This is a preview release of novelWriter 1.4. It contains some new features and a lot of code
refactoring. This release is a testing release, and may contain bugs. Please be careful when using
this version to work on your projects.

### Detailed Changelog

**Internationalisation**

* Translation files have been added for Simplified Chinese. The translation has been provided by
  Qianzhi Long (@longqzh). PR #817.

**Code Improvements**

* Improve PEP8 compliance for the source code. PRs #816 and #820.
* The way messages are written to the logging tool has been improved. PR #818.
* Some improvements to parsing and encoding of HTML has been added. PR #821.
* Test coverage of the document editor has been improved. PR #787.

----

## Version 1.4 Beta 1 [2021-06-13]

### Release Notes

This is a preview release of novelWriter 1.4. It contains some new features and a lot of code
refactoring. This release is a testing release, and may contain bugs. Please be careful when using
this version to work on your projects.

### Detailed Changelog

**Bugfixes**

* A number of calls for the pop-up alert box were missing translation wrappers. That means they
  could not be translated into other languages. The alerts have been fixed, but the PR does not add
  the missing translations. PR #806.
* A duplicate error message from the index class has been removed. PR #758.

**Features**

* Single line breaks are now treated as proper line breaks within paragraphs. Paragraphs are still
  separated by two line breaks like before. This means that it is no longer necessary to leave two
  spaces at the end of the line to force a line break. This is a rather obscure and little known
  feature taken from Markdown, and it isn't very intuitive. Issue #785. PR #786.
* It is now possible to specify text alignment and additional indentation on individual paragraphs
  in the text. Both features use a similar syntax that I hope is fairly intuitive. Menu entries and
  keyboard shortcuts have also been added to make it easier to use these features. Issues #595 and
  #803. PR #804.

**Code Improvements**

* Class initialisation has been made consistent. All GUI classes now inherit the main window as its
  parent class, and all other classes inherit the main project class as its parent. Since the
  project class and the main window class have pointers to each other, all needed pointers are
  available from their respective classes. PR #758.
* The document class has been changed from a reusable class to a class that is intended to wrap a
  single document via its handle. The class was originally written for the document editor where
  the reusable approach made more sense. But it is much simple to create and destroy them in other
  parts of the code when they are not reusable. PRs #758 and #760.
* The document class no longer generates any pop-up alerts. Errors are recorded and retrieved and
  displayed by the parent or caller class. PR #758.
* Refactored the code of the editor class to make it more isolated by making most class variables
  private. PR #779.
* Made similar changes to the viewer class and item details class. PR #780.

----

## Version 1.3.3 [2021-06-13]

### Release Notes

This patch release fixes a potential file encoding issue when running setup on Windows, and a minor
issue with the project word count not being updated immediately when a file is deleted. In
addition, the keyboard shortcuts to change focus between the project tree, the editor, the viewer,
and the outline panel, have been changed for Windows users. They keyboard shortcuts were
interfering with the Alt codes used for special characters. The shortcuts are unchanged for Linux
and macOS.

### Detailed Changelog

**Bugfixes**

* Fix an issue with file encoding when extracting version information from the source code during
  setup on Windows. This seems to be a limited issue, but the changes make the relevant function
  more fault tolerant. Issue #805. PR #807.
* The project word count on the status bar was not always updated when a file was permanently
  deleted from the project. This has now been resolved. Issue #799. PR #810.
* The keyboard shortcuts to change focus will on Windows interfere with the alt key codes as the
  focus shortcuts used `Alt+` to `Alt+4`. On Windows, these are now instead `Ctrl+Alt+1` to
  `Ctrl+Alt+4`. Part of issue #740. PR #808.

**Source Code**

* Remove a redundant line in the source code. PR #802.
* Make the XML parse for project items a little less panicky when encountering unexpected XML tags.
  Generally, this shouldn't be a problem, but the XML parser should silently ignore unexpected tags
  when parsing the project file. This may occur if a project is opened in an earlier version of
  novelWriter. If so, a warning is issued anyway, so it is safe to disregard unrecognised tags as
  the user has already actively selected to proceed and been sufficiently warned. PR #809.

----

## Version 1.3.2 [2021-05-30]

### Release Notes

This is a patch release that fixes some minor issues. One issue was with the split tool, which
would drop the last line from the source document during a split if it was missing a final line
break. A minor issue with the display of word counts on the details panel under the project tree
has also been fixed. In addition, the setup script commands for Linux have been improved a bit.

### Detailed Changelog

**Bugfixes**

* The details panel under the tree would sometimes show character, word and paragraph counts even
  when there was no document selected. This has now been fixed. Issue #781. PR #782.
* The split document tool would drop the last line of the source document. This is generally not a
  problem if the last line has a line break after it, but if it doesn't, it is lost in the split.
  This was caused by an offset error when calculating the split positions in the file and has been
  resolved. Issue #795. PR #796.

**Installation**

* Due to an error in the setup script in the past, a desktop icon was created for novelWriter when
  running the `xdg-install` command. This is no longer the case, but the old icon was still left on
  some user's desktops. The setup script will now remove that icon if it exists when the
  `xdg-install` or `xdg-uninstall` commands are run. PR #784.

----

## Version 1.3.1 [2021-05-06]

### Release Notes

This is a patch release primarily to fix a problem with the Qt translation library used to make
novelWriter available in multiple languages. One of the function calls made to the library was
added recently, in Qt 5.15, which many users on Linux will not have installed on their system. The
issue could be resolved by updating the library, but it's an unnecessary and inconvenient
restriction.

### Detailed Changelog

**Bugfixes**

* The code to load translation files for the main GUI was using a function in the QTranslate class
  that was added in version 5.15, which means novelWriter could not start on a lower version of the
  Qt library if translation files were present. We don't want to force users to use Qt 5.15, so the
  call has been removed. Issue #773. PR #774.

**Other Fixes**

* When generating a new project on Windows, the code that generates the new documents in the
  project would create duplicate handles, causing a warning to be printed. The warning is harmless
  as the collisions are handled. They are caused by the resolution of the clock available to Python
  on Windows being in the tens of millisecond range, much slower than the code generates the new
  project files. The solution was to append a counter to the timestamp from the clock, ensuring
  that the seed is always unique. Issue #769. PR #776.

----

## Version 1.3 [2021-05-02]

### Release Notes

The main feature of the 1.3 release is internationalisation. The release introduces support for
Portuguese, French, and Norwegian for the main GUI, in addition to the default English. The
settings for choosing the GUI language can be found in the main Preferences.

The implementation is such that the projects themselves can use a different language than the one
selected for the GUI. To allow for better support for multiple language projects, the Build Novel
Project tool has the added option to select the language of the injected text into exported
documents. In particularly for the number words that can be added for chapter headers. Available
languages here are the same as mentioned above for the main GUI, plus German.

Settings have also been added in Preferences to allow for automatic injection of spaces or non-
breaking spaces in front of, or behind, certain characters. These are features generally available
in text editors for French, but the implementation in novelWriter simply makes them a free text box
where you can list all characters or symbols where you want a space added automatically.

The translation files for this release have been provided by Bruno Meneguello for the Portuguese
translation, by Jan Lüdke (jyhelle) for the French translation, by Veronica Berglyd Olsen for the
Norwegian translation as well as the minor modifications for US English, and Marian Lückhof
provided the translation file for chapter numbers in German.

The work to rewrite novelWriter to allow for internationalisation was done by Bruno Meneguello and
Veronica Berglyd Olsen.

_These Release Notes also include the changes from 1.3 Beta 1 and RC 1._

### Detailed Changelog

**Bugfixes**

* Fixed an issue when saving a document from the Build Novel Project tool when the previous path
  used for a file dialog no longer existed. The dialog defaults to show the same folder as last
  time it was opened, but should default to the user's home folder if that path no longer exists.
  There was a bug in this default behaviour that resulted in a critical error. Issue #761. PR #762.
* Remove a duplicate error message triggered by a broken cached index file. The two error messages
  reported on the same error. The first of them was also not included in the translation framework.
  PR #759.

**Installation**

* The setup script, and file locations for the translation files, have been updated such that the
  translation files are available in both the PyPi package and in the Minimal Install packages.
  PRs #753, #764 and #765.

**Code Maintenance**

* The source code files for dialogs and tools have been moved out of the main `gui` source folder.
  The `gui` folder now only contains sub-elements of the main GUI class. PR #754.

----

## Version 1.3 RC 1 [2021-04-18]

### Release Notes

This is a release candidate of 1.3. The primary feature of release 1.3 is the addition of
internationalisation (i18n) of novelWriter. The release introduces support for Portuguese, French,
and Norwegian in addition to the default English.

There have been no major changes since the release of 1.3 Beta 1, but the bugfixes and improvements
from version 1.2.3 have been included.

### Detailed Changelog

**Internationalisation**

* The Portuguese translation has been updated and should now be complete. Thanks again to Bruno
  Meneguello (@bkmeneguello). PR #742.

*The changes since 1.3 Beta 1 also include the changes of release 1.2.3.*

----

## Version 1.3 Beta 1 [2021-03-28]

### Release Notes

This is a pre-release of 1.3. The primary feature of release 1.3 is the addition of
internationalisation (i18n) of novelWriter. The release introduces support for Portuguese, French,
and Norwegian in addition to the default English.

This is a beta release. Use with caution on live project.

### Detailed Changelog

**Internationalisation**

* Added support to the source code for internationalisation of the GUI. Thanks to Bruno Meneguello
  (@bkmeneguello) for doing most of the work. Issue #93. PRs #673, #680 and #684.
* Build Novel Project localisation has been added as well. This is separate from the GUI
  localisation as the project may not be written in the same language as the GUI is set to. PRs
  #676 and #682.
* The text editor's auto-replace features now support inserting spaces automatically when replacing
  quotes, as well as in front of major punctuation. These features are common for writing tools
  supporting French and Spanish for instance. Issue #703. PR #704.

**User Interface**

* The Preferences dialog has been updated to be more responsive to varying text label lengths due
  to different needs for different languages. PRs #687 and #711.
* The Project Settings dialog has been improved to be more consistent and user friendly across the
  Status, Importance and Auto-Replace tabs. Issue #691. PR #695.
* The About dialog has been updated to contain more information on contributions. PR #698.

**Translations**

* Portuguese translation added by Bruno Meneguello (@bkmeneguello). PRs #673, #681, #686 and #697.
* Norwegian translation added by Veronica Olsen (@vkbo). PR #679.
* German translation added (Build tool only) by Marian Lückhof (@Number042). PR #683.
* French translation added by Jan Lüdke (@jyhelle). PRs #692, #711 and #713.
* American English added by Veronica Olsen (@vkbo). PR #693.

**Installation**

* Added i18n support to the setup script. PRs #673 and #729.

**Code Maintenance**

* The ISO lookup dictionary for language codes has been removed and replaced with the lookup
  features available in Qt5 through QLocal. The remaining two source files in the constants folder
  have been moved up a level as well. PRs #673 and #730.

----

## Version 1.2.3 [2021-04-18]

### Release Notes

This patch fixes a bug where the user's word list (personal dictionary) was not saved properly for
new projects. The added words were thus "forgotten" the next time the project was opened.

In addition, uninstall commands have been added to the main setup script to make it easier to clean
up icons (Linux and Windows) and registry keys (Windows) if the user wishes to uninstall
novelWriter.

### Detailed Changelog

**Bugfixes**

* Fixed an issue where the initial file for the user dictionary for a new project would not be
  created the first time a word was added to it. This caused the words the user added to the
  dictionary to not be loaded the next time the project was opened. Issue #733. PR #734.
* Some of the `setup.py` commands could not run if the PyQt5 packages were missing due to an import
  command extracting the version number from the main `nw` package. This was not technically a bug
  as the choice to do it this way was made deliberately, but a function has been added to the
  `setup.py` script to allow reading the version number without having to import the `nw` package.
  PR #749.

**Installation**

* An `xdg-uninstall` option has been added to `setup.py` to uninstall the icons installed into the
  system by the `xdg-install` command. PR #736.
* Likewise, a `win-uninstall` option has been added to `setup.py` to uninstall the icons installed
  into the system by the `win-install` command. Issue #743 and discussion #739. PR #749.
* Improvements have also been made to the `setup_windows.bat` script, and a complementary
  `uninstall_windows.bat` has been added as well. PR #749.

----

## Version 1.2.2 [2021-03-28]

### Release Notes

This patch release is a bug fix release addressing some inconsistencies and issues with the
document header buttons when Focus Mode is active. The keyboard shortcuts for search and replace
should now also work in Focus Mode. In addition, the setup script for novelWriter has been improved
when installing on Windows.

### Detailed Changelog

**Bugfixes**

* The way Focus Mode worked when activated through the menu and through the document header button
  were inconsistent. The header button would deactivate the edit, search and close buttons, while
  the menu entry would not. These two methods now call the same set of functions to ensure the
  behaviour is consistent. PR #717.
* Closing the document while in Focus Mode now ends Focus Mode. Previously, the editor would be
  left stuck in Focus Mode with no way to exit. PR #717.

**User Interface**

* The keyboard shortcuts for the search and replace tool now also work in Focus Mode. Previously,
  the menu entries and their shortcuts were deactivated in this mode. Issue #716. PR #717.

**Installation**

* The setup script command do build minimal install archive files now also generate SHA 256 sum
  files. PR #724.
* The setup script will now copy the `novelWriter.py` file to `novelWriter.pyw` if it doesn't exist
  when the `win-install` command is run. Issue #727. PR #728.

----

## Version 1.2.1 [2021-03-21]

### Release Notes

This patch release is a bug fix release addressing issues with the document editor's search and
replace tool. Due to some recently added restrictions on when various tools are active, depending
on which part of the main window has the user's focus, the search tool keyboard shortcuts and
buttons were blocked when they shouldn't. This release resolves these issues.

### Detailed Changelog

**Bugfixes**

* Fixed an issue with the search bar where the button and shortcut actions would be blocked unless
  the document itself had focus. This focus check was added for all the text altering functions,
  but should not affect search and replace. The search and replace actions now bypass the regular
  action pipeline with the focus check. Issue #708. PR #709.

**Documentation**

* Improve the instructions for setup on Linux when manually installing using the `setup.py` script.
  Previously, the documentation wasn't very clear on the difference between a user space install
  and a system wide install. Neither did it explain how to install `setuptools` if the package is
  missing. Issue #714. PR #715.

----

## Version 1.2 [2021-03-14]

### Release Notes

This release is mainly focused on the Build Novel Project tool. Completely new export classes have
been written to support Open Document and Markdown exports. In addition, the way document layouts
are handled have been automated a little to assist the user in keeping header levels and document
layout flags in sync. The third new additoion is the ability to record and log idle time during a
writing session to improve the writing statistics information as requested by several users.
Finally, it is now possible to directly edit the project dictionary via a new, simple GUI dialog.

#### The Build Novel Project Tool

The main changes for this release are to the Build Novel Project tool. The Open Document export, as
well as the Markdown export, is now handled entirely by code written for novelWriter. Previously,
these export features depended on the underlying Qt library's save routines connected to the
preview document shown in the build dialog. Using this method of export both meant that the content
of the document was dependent on the preview being generated first, and it also meant that the
exported document had limited support for novelWriter-specific features and custom formatting. The
new export class should generate a much better result, especially for the Open Document formats.
The Open Document standard is supported by Open Office, Libre Office, Google Docs, Microsoft Word,
and probably a number of other applications too. The Markdown export hasn't changed a lot, but
should be a slight improvement on the previous export feature.

These changes to the build tool also imply that the saving process is now independent of the
content of the preview window, meaning you don't have to rebuild the preview before saving, which
was previously the case. To make this more consistent, the PDF export option has been moved to the
print button as it is actually a print-to-file feature under the hood, not technically a proper PDF
export format. It is exactly the same as printing to file from the print preview dialog.

In addition to the changes to the export features, the Build Novel Project tool now also has
controls for line height, which applies to all rich text export formats, and the option to replace
unicode characters with appropriate html entities for html export.

#### Document Layout Automation

Among other changes in this release are a few improvements to the process of creating and changing
documents. When a new document is first created, the header is generated from the assigned label
and layout.

In addition, for some document layouts, when the user changes the header level of the first header
of the document, the document layout setting is updated accordingly. This should reduce the need
for the user to maintain two ways of assigning the role of a given document. This automation only
applies to combinations of header level and current document layouts where there is no ambiguity.
For instance, changing the header level in a "Scene" document from level 3 to 2 changes the
document layout automatically to "Chapter". But changing the first header of a "Book" layout
document from 1 to 2 does not change the document's layout as the "Book" layout is a generic
document layout and it's perfectly reasonable for its first header to be a chapter header.

Keep in mind that novelWriter treats documents with layout "Book", "Chapter" and "Scene" exactly
the same during exports. The distinction is only meant as a way to indicate the purpose of a
document in the project tree. This new automation is meant to assist in keeping this information up
to date. The other layouts do have an effect on formatting during export, and are generally left
alone.

#### The Session Timer and Idle Time

Another change that has been requested by a couple of users is to have the session timer in the
status bar stop counting when the user is inactive (idle). This feature is optional, and can be
controlled from Preferences. The definition of "idle" in this context is either that the user is
active in a different application than novelWriter (loss of focus) or that the user has not made
any changes to the current document for a given amount of time. The time threshold is by default
five minutes, but can be altered in Preferences.

In addition, the idle time is also recorded in the session log, and can be viewed in the Writing
Statistics dialog and exported with the rest of the information. The idle time is recorder in the
logs regardless of whether the status bar clock takes idle time into consideration or not. So even
if you turn off the idle time switch in Preferences, the other idle time setting still affects the
writing stats log entries.

#### Other Changes

The user dictionary of the project, where words added to the dictionary from the document editor
go, can now be viewed and edited with a new "Project Word List" tool in the "Tools" menu.

A small additional feature added is also the ability to undo the last move of an item in the
project tree. The keyboard shortcut for this is `Ctrl+Shift+Z`, or it can be accessed from the
menu. The feature can only undo the last move, but it includes both documents moved to trash, moves
by up/down keypress or menu entries, and drag and drop moves.

A new keyword has been added to mark characters in the story. The new keyword is intended to tag a
character as the focus character for a chapter or scene. This is useful for stories where the
point-of-view character and the focus character are different.

Lastly, two bugfixes have been made as well. The Empty Trash feature was no longer working due to
an earlier fix solving another issue. The feature has now been restored. In addition, the indexer
now checks that a keyword (tag or reference) is valid before saving it to the index. Previously, an
invalid keyword could be saved to the index and potentially crash the application.

_These Release Notes also include the changes from 1.2 Beta 1 and RC 1._

### Detailed Changelog

**Bugfixes**

* Fixed an issue where a typo in a tag or reference using the `@` character would add an invalid
  entry into the project index. The invalid keyword would be saved to the index cache, invalidating
  the index on next load. For earlier versions of novelWriter before 1.1.1, it would also cause a
  crash. Invalid keywords are now rejected during indexing. Issue #688. PR #689.
* The "Empty Trash" option was no longer working due to an earlier fix that added a requirement
  that the project tree has focus to allow the emptying to procede. Since the Empty Trash feature
  opens a dialog, the tree loses focus, and the deletions are therefore ignored. The focus check is
  no longer considered when emptying the trash. Issue #701. PR #702.

**Documentation**

* The documentation has been updated to reflect the changes in 1.2, and a few corrections pointed
  out by @jyhelle applied. PR #700.

----

## Version 1.2 RC 1 [2021-03-02]

### Release Notes

_The Release Notes have been moved and merged into the 1.2 notes._

### Detailed Changelog

**Bugfixes**

* If a tag or reference keyword was mistyped, it would still be indexed and put into the index.
  This caused the index to be deemed invalid on the next loading of the project, triggering a
  rebuild. A check has been added to the code parsing the lines starting with `@` to ensure only
  valid keywords are written into the index. Issue #688. PR #690.

**New Features**

* Added a tool to edit the project's user dictionary. This is the dictionary where the "Add Word to
  Dictionary" actions from the document editor go. The dialog tool allows for listing, removing and
  adding words to this dictionary. Issue #665. PR #669.

**User Interface**

* Pressing the `F2` key when in the document editor will open the Item Editor for the open document
  instead of the one selected in the project tree. PR #664.
* The shortcut for deleting an item in the project tree has been changed from `Ctrl+Del` to
  `Ctrl+Shift+Del`. This change was also backported to version 1.1.1. Resolves #629. PR #664.

----

## Version 1.2 Beta 1 [2021-02-11]

### Release Notes

_The Release Notes have been moved and merged into the 1.2 RC 1 notes._

### Detailed Changelog

**New Features**

* A full Open Document exporter has been written and added for the Build Novel Project tool. This
  replaces the previously used Qt Save to ODT which just saved the content of the preview window to
  an ODT file. The Qt pathway was very limited and didn't generate proper formatting classes. The
  new export class can generate both full `.odt` and flat XML `.fodt` files. The formatting support
  of this exporter is equivalent or better than the HTML5 exporter, which was previously the best
  supported option. Solves issue #611. PRs #607, #652, #660, and #654.
* A full Markdown exporter has been written and added for the Build Novel Project tool. This too
  replaces a Qt feature that was used to save the content of the preview window into a markdown
  file. The exporter allows for both standard markdown and GitHub flavour markdown. The only
  relevant difference being that the latter allows strikethrough text. Issue #617. PR #650.
* The Build Novel Project tool now has a "Line height" property that is applied to the preview, and
  to the HTML5 and Open Document export formats. Discussion #653. Issue #654. PR #660.
* The Build Novel Project tool now has an option to convert Unicode characters to HTML entities on
  export to HTML5. Previously, some symbols were converted while others were not. This option
  provides a more consistent "all or nothing" option. PR #660.
* The last file or folder move in the project tree can now be undone from the Project menu or by
  pressing `Ctrl+Shift+Z`. PR #632.
* When a document header level is altered in a novel file of layout type Scene, Chapter,
  Unnumbered, or Partition, and that document is saved, the document's layout setting as seen in
  the project tree is updated to reflect the new level of that heading. This helps reduce the
  duplication of effort by the user to keep this information in sync. See discussion #613. This is
  an acceptable solution to #614. Issue #618. PR #620.
* The session timer now records the amount of time the user is idle. Idle is defined to be when the
  application window does not have focus, and when the user hasn't made any changes to the document
  open in the editor for a specified amount of time. The default is 5 minutes. The idle time is
  recorded to the session log and can be shown in Writing Statistics. Optionally, the status bar
  session timer can also be set to pause when the user is considered idle. Issues #606 and #651.
  PRs #656 and #661.
* It is now possible to tag a character as the focus character for a give section of text. This is
  useful for cases where the point-of-view character differs from the main character of the story,
  or the part of the story. Issue #605. PR #662.

**User Interface**

* A document's class and layout is now displayed next to its status or importance in the document
  editor footer bar. PR #628.
* When a new document is created, the header of the file is automatically generated based on the
  document's tree label, and the level determined by the selected layout. Issue #530. PR #628.
* On the Build Novel Project GUI, the PDF option has been moved from the "Save As" button to the
  "Print" button. This more accurately reflects what it actually does: print the content of the
  preview to a PDF using the printer pathway. This also means that all remaining items on the "Save
  As" dropdown list now can be executed regardless of the content of the preview window. They all
  run their own separate build process. This resolves #611. PR #650.
* Export to plain text has been dropped. PR #617.

**Code Improvements**

* The index class now scans every element of the loaded index cache before accepting it. This means
  that any unrecognised content will trigger a full re-indexing. This is particularly useful when
  opening an index that was saved by a later release. Every entry that requires a lookup is checked
  to avoid potential key errors for instance. All values are also checked for correct data type.
  The new check is extensive, but still fast enough that it only adds a few milliseconds to the
  startup time. PR #619.

**Code Maintenance**

* Cleaned up some redundant code after PR #637. PR #638.

----

## Version 1.1.1 [2021-02-21]

### Release Notes

This patch makes a couple of minor improvements to the GUI. The keyboard shortcut for deleting
entries in the project tree has been changed from `Ctrl+Del` to `Ctrl+Shift+Del` to free up that
shortcut for the document editor. It is now possible to use the shortcut for deleting the word in
front of the cursor, a common and useful feature of many text editors.

The way the negative word count filter option works on the Writing Statistics tool has been changed
to be more intuitive. Enabling this filter now appears to remove all negative entries without
altering the other entries. Previously, the removed negative counts would be included in the
following entries to make it consistent with the total word count. In addition, writing sessions
shorter than five minutes, and with no change in the word count, are no longer recorded in the
session log file.

Other changes include improving the speed of the internal spell checker, used when the Enchant
spell check library isn't available. The internal spell checker is no longer significantly slower,
but is still lacking in functionality compared to Enchant.

### Detailed Changelog

**User Interface**

* The default GUI font on Windows is now Arial. It works better with the Qt framework than the
  default system font. If Arial is missing, it falls back to the bundled font Cantarell. PR #655.
* The way word changes are calculated on the Writing Statistics tool has changed when the option to
  exclude negative word counts is active. Previously, the entries with negative counts were
  filtered out, but the change in count was still applied to the next line, altering the value.
  Now, the GUI will instead just drop the lines that are negative and keep the other lines
  unchanged. This is more intutitive, but it also means that the total count now longer matches the
  sum of the lines. PR #659.
* The keyboard shortcut for deleting entries in the project tree has been changed from `Ctrl+Del`
  to `Ctrl+Shift+Del`. The `Ctrl+Del` shortcut is thus free to be used exclusively by the editor to
  delete the word in front of the cursor. Having the same shortcut do different things depending on
  which area of the GUI has focus is a bit confusing. Related to #529. PR #666.

**Other Improvements**

* The internal spell checker, which is used when the Enchant library isn't available, has been
  given a significant speed improvement by caching the imported dictionary as a Python `set`
  instead of a `list`. The `set` has a hashed key lookup algorithm that is significantly faster.
  PR #668.
* Sessions shortar than 5 minutes, and with no word count changes, are no longer recorded in the
  session stats log file. PR #685.

**Installation**

* The PyPi packages now include the `setup.py` file, which makes it possible to install icon
  launchers for novelWriter on both Linux and Windows after installing with `pip`. PR #655.

----

## Version 1.1 [2021-02-07]

### Release Notes

The main change in this release is the addition of a new tab to the project tree on the left side
of the main window. The regular project tree is now on a tab named "Project", while a new tab named
"Novel" displays a simpler version of the information on the main "Outline" page. It lists all the
headers of the novel part of the project, as well as the word count and point-of-view character of
each section. This is an alternative way to navigate the novel part of the project. The various
tree views are now also kept better in sync when the user selects various documents and headers.

In addition, a new information dialog named "Project Details" has been added. It replaces the
"Details" tab in "Project Settings", and adds more information about the novel part of the project.
In particular, a "Table of Contents" in the "Contents" tab displays a summary of the main parts
and chapters of the project, their total word counts, and an estimated page count. This was made in
response to users asking for ways to estimate the total page count of the project. The page count
is estimated based on a words per page setting, which can be changed on the dialog window.

Since the tabs below the project tree now add some extra room on the GUI, some convenient buttons
have been added in the same area, with direct access to "Project Details", "Writing Statistics" and
"Project Setting".

A few other minor changes have been made as well. The Preferences dialog has been improved with
clearer categories and hopefully better help text. Some new options have been added too. They allow
syntax highlighting of multi-paragraph quotes. The highlighter can now optionally accept quotes to
be left "hanging", that is, no closing quote in the same paragraph.

_These Release Notes also include the changes from 1.1 RC 1._

### Detailed Changelog

**Bugfixes**

* A `None` check in the details panel below the project tree was missing, resulting in an
  occasional error message being printed to the logging output. The error was otherwise handled, so
  this is mainly a fix to prevent the error message. PR #639.

**User Interface**

* The word counts in the Novel tree are now updated each time a file is saved. Issue #636, PR #637.
* A "Remove" button has been added to the "Open Project" dialog. Previously, recent project entries
  could be removed by pressing the `Del` key, but no obvious other methods were present on the GUI.
  PR #639.
* When the search function is activated, the text in the search box is automatically selected.
  Issue #645, PR #639.

**Installation**

* The minimal zip release package tool in `setup.py` has been improved to generate tailored
  packages for each operating system. The old `pyinstaller` build command has been removed, but the
  manual build path for a Windows setup.exe file has been kept. PRs #643 and #644.

----

## Version 1.0.4 [2021-02-03]

### Release Notes

This patch release fixes a couple of minor issues with the Preferences dialog and the behaviour of
one of the keyboard shortcuts.

Aside from these fixes, the main point of this patch is to add new setup features for novelWriter
on Windows. A Windows installer will no longer be provided for the foreseeable future, and instead
functionality has been added to the main setup script to create desktop and start menu icons.

### Detailed Changelog

**Bug Fixes**

* Fixed an issue with the Preferences dialog where the setting for justified text was mixed with
  the setting for fixed text width. This meant that the justified text setting could potentially
  get overwritten when the Preferences were changed and saved. Issue #623, PR #625.
* Fixed an issue with the Open Project dialog where the list of recent projects would contain
  duplicate entries if the dialog was opened multiple times. PR #627.

**User Interface**

* The `Ctrl+Del` keyboard shortcut is now only active when the project tree has focus. Since this
  is also a common shortcut in many applications for deleting the next word ahead of the cursor,
  the activation of the delete file function when the editor has focus is unexpected to some users.
  Issue #629, PR #631.

**Installation**

* A new command has been added to the `setup.py` script. The new command, `win-install`, will
  create a desktop and start menu icon for novelWriter when run in the source folder. A windows
  batch file, `setup_windows.bat`, has also been added. Running this file from the source folder,
  either by command line or by double-click, will install dependencies from PyPi and set up the
  icons and file association with novelWriter project files. This should make it easier to run
  novelWriter from the source folder on Windows. PRs #634, #641 and #642.

**Documentation**

* The documentation on how to setup and install novelWriter has been extended and reorganised into
  one file per operating system. Some of the other documentation files have also been moved to a
  different section. PR #634.

----

## Version 1.1 RC 1 [2021-01-31]

### Release Notes

This is a preview and test release for version 1.1.

A few new features have been added. The primary change is that the project tree on the left side of
the main window now has two tabs. The regular project tree is now on a tab named "Project", while a
new tab "Novel" displays a simpler version of the information on the main "Outline" page. It lists
all the headers of the novel part of the project, as well as the word count and point-of-view
character of each section. This is an alternative way to navigate the novel part of the project.
The various tree views are now also kept better in sync when the user selects various documents and
headers.

In addition, a new information dialog named "Project Details" has been added. It replaces the
"Details" tab in "Project Settings", and adds more information about the novel part of the project.
In particular, a "Table of Contents" in the "Contents" tab displays a summary of the main parts
and chapters of the project, their total word counts, and an estimated page count. This was made in
response to users asking for ways to estimate the total page count of the project. The page count
is estimated based on the word count, and can be changed on the dialog window.

Since the tabs below the project tree now adds some extra room on the GUI, some convenient buttons
have been added, with direct access to "Project Details", "Writing Statistics" and "Project
Setting".

A few other minor changes have been made as well. The Preferences dialog has been improved with
clearer categories and hopefully better help text. Some new options have been added too. They allow
syntax highlighting of multi-paragraph quotes. The highlighter can now optionally accept quotes to
be left "hanging", that is, no closing quote in the same paragraph.

### Detailed Changelog

**User Interface**

* Added a Novel tab under the project tree where the user can navigate the novel's layout of
  chapters and scenes, similar to the Outline view, but next to the document editor. The Outline
  view and Novel/Project trees now also behave more in cooperation. When files on one are selected
  or moved, the other will follow and update. Issues #541 and #185, PR #538.
* Added a Project Details dialog that lists project details (moved from Project Settings' Details
  Tab) and a Table of Contents tab where details on chapter level is displayed. This table also
  shows an estimated page count and estimated page location of each chapter. Issue #528, PRs #555,
  #598 and #603.
* Added three buttons below the project tree that connects to Project Details, Writing Statistics,
  and Project Settings. PR #555.
* The settings and tabs in the Preferences dialog have been re-arranged into more tabs with less
  options on each tab. PRs #577 and #624.
* Minor changes to margins and alignments of widgets on the main GUI. PR #565.
* Added a keyboard shortcut to change focus to the Outline tab. The focus change now also ensures
  that the main GUI also switches to the tab where the focus is shifted. Issues #609 and #612, PR
  #615.
* The cursor should now also be visible when opening a blank document and the editor has focus.
  Issue #608, PR #621.

**Text Editor**

* Added support for multi-paragraph quote (dialogue) highlighting. This feature is optional, and
  can be enabled/disabled in Preferences. Issue #546, PR #577.
* Add several new symbols to the Insert menu/ Issue #602, PRs #603 and #604.

**Other Changes**

* Trigger a save document call before the Build Novel Project tool starts the build. This ensures
  that unsaved changes in the editor are included in the build. Issue #610, PR #616.

**Code Maintenance**

* Reformatting of source file headers and adding license headers to all test source files. Test
  source files are now also organised into subfolders. PR #563.

----

## Version 1.0.3 [2021-01-24]

### Release Notes

This patch release fixes a minor bug sometimes encountered when running novelWriter from command
line on Windows. In addition, the Solarized Dark and Solarized Light themes have been added to the
selection of GUI and syntax themes by a user contribution.

The main change in this release is to the install scripts and the documentation related to
installing and running novelWriter. The primary change is a different method of packaging the app
for Windows. Instead of building an `.exe` file, the new setup instead builds a runnable zip file
`.pyz`. The executable would often be mistakenly flagged by virus control software due to the
packaging tools. This is a known problem with pyinstaller and similar tools, but such warnings are
always concerning even if they are false positives.

### Detailed Changelog

**Bug Fixes**

* Fix crash when starting novelWriter from command line on Windows from a different mounted drive
  than where it is installed. This was caused by a relative path lookup that defaulted to the wrong
  current directory. This works on Linux/macOS which have a common root path, but not on Windows.
  Issue #581, PR #587.

**User Interface**

* Added Solarized Dark and Solarized Light GUI and syntax themes. PR #578 by @nullbasis.
* The Typewriter Scroll Mode now works better in combination with the Scroll Past End feature. The
  scroll mode still only works when there is actually any document to scroll into, but previously
  it would also not work until the total length of the document reached 40% of the height of the
  editor window. This was quite confusing. This limit is now reduced to 10%, which means that as
  long as the Scroll Past End option is enabled, the Typewriter Scroll will always work according
  to its settings. Issue #589, PR #593.

**Installation**

* Merged the `make.py` script into `setup.py`. PR #584.
* Added a second way to build distributable packages of novelWriter for Windows. The new method
  does not use any of the current package tools that produce a Windows executable of the app. These
  packages tend to cause false virus warnings. This new method uses the Python tool `zipapp` to
  bundle novelWriter as an executable `.pyz` file, and adds Python embeddable and library
  dependencies into the same folder. The folder itself can be distributed as-is, or a Windows
  installer executable can be generated with `setup.py setup-pyz`. Issue #580, PR #584.

**Documentation**

* Updated documentation, main README and Contribution Guide to make them more consistent and to
  improve installation instructions. Based on issue #586 and input from @mgrhm. PR #592.

**Other Changes**

* The HTML generator now adds line breaks after `div` blocks used to wrap tag/reference lines. This
  makes the output easier to process by scripts, but has no impact on browser rendering and import
  into other applications. PR #597.

----

## Version 1.0.2 [2021-01-19]

### Release Notes

This patch release fixes a few minor cosmetic issues, a minor issue with the indexer, and a bug
when adding words to the user's own spell check dictionary. Additionally, the documentation has
been updated based on user feedback, and some install issues resolved.

### Detailed Changelog

**Installation**

* The dependency list was missing in the setup configuration for PyPi due to a bug in the
  `setup.cfg` file. The dependencies have been moved to a different section where the setup tool
  now picks them up properly. Issue #570, PR #573 by @stranger-danger-zamu.

**Bug Fixes**

* Fixed an issue with note files being moved between a non-novel root folder and a novel root
  folder without clearing its index entry in the former note or novel index. This would cause
  duplicate entries for such a file. PR #558.
* Fixed a cosmetic issue where the meta data panel below the project tree was not cleared when the
  project was closed. PR #559.
* Fixed an issue where the main window title would not be cleared when a project was closed, and
  the new title not set when a new project was first created. Issue #560, PR #561.
* The editor context menu option to "Add Word to Dictionary" should also be visible when there are
  no spell checker suggestions. The entry was erroneously added under an if-condition that excluded
  it in those cases. Issue #574, PR #575.

**Documentation**

* Fixed some typos and spelling mistakes in the documentation, and reworded parts of the text that
  were unclear. The technical page has also been extended with more information on project folder
  structure. PR #557.
* Clarify install instructions, and remove the duplicate instructions in the README file and
  replace them with a brief section. The full instructions are in the documentation. Issues #566
  and #570, PR #576.

----

## Version 1.0.1 [2021-01-10]

### Release Notes

This release is mainly to bring the documentation up to date, as I forgot to update the install
instructions in the original 1.0 release. I also forgot to change the various settings and help
texts that describe novelWriter as under initial development (beta state).

Some minor improvements have been made to the "Edit Project Item" dialog and some restrictions on
the settings available for documents created in the "Outtakes" folder relaxed. A few minor issues
with the document and project changed icons on the status bar have also been resolved. The
indicators were previously set to changed status even if no actual change had been made to the
project.

### Detailed Changelog

**User Interface**

* Added the Outtakes folder to a list of root folders that will allow the setting of file layouts
  otherwise only permitted under the Novel root folder. It makes sense to permit the files in this
  folder to have the same extended settings that Novel files have. PR #552.
* The text input and dropdown boxes of the Edit Project Item dialog box now extend when the dialog
  window is resized. Previously, the space between the label and the box would stretch instead,
  which isn't very useful. PR #552.
* The document and project changed status icons on the status bar are now set to unchanged status
  when the project is opened. In addition, an issue with the status being set to changed on various
  events that were not actual changes to the document or project has been resolved. For instance,
  changing the size of the document editor would flag the document itself as changed. PR #554.

**Documentation**

* Updated the install instructions of the documentation and the main readme file, as well as the
  current development status as listed on PyPi. PRs #550 and #551.

----

## Version 1.0 [2021-01-03]

### Release Notes

Based on my own testing and usage, and no serious bugs discovered in quite some time (aside from a
few corner case issues), it appears that novelWriter is stable enough for a 1.0 release. Thanks to
all the new users who keep providing feedback on bugs, cosmetic issues, or suggesting improvements
and new features. I'm glad to hear that others find my application useful, and I will keep making
improvements as I get new suggestions and have new ideas myself. At the same time, I will continue
to keep novelWriter simple and clean and avoid feature-bloat.

This release mainly fixes cosmetic and other minor issues to the user interface and makes a few
minor improvements to some less used features. Aside from this, nothing major has changed since the
last release candidate.

This release concludes over two years of tinkering with this project. The project grew out of
numerous lunch and coffee discussions with my colleague Marian Lückhof at my former job. We were
both looking for a tool for writing novels on Linux that suited our needs. We started assembling a
wish list of features that has become novelWriter. In addition, users on GitHub have continued to
test new features, provide very helpful feedback, and make new suggestions for improvements.
Especially the feedback from @johnblommers has been helpful during much of the initial development
time. Over the last months more users have started posting ideas and feedback. Thanks to all of you
for your contributions.

The 1.0 release is intended as a first release of the core features of novelWriter. That does not
mean that all planned features have been fully implemented. There is a long list of ideas and
suggestions to consider and implement. New ideas and suggestions are welcome. Either as feature
requests in the issue tracker, or if not fully formed, can be discussed on the
[discussions page](https://github.com/vkbo/novelWriter/discussions).

### Detailed Changelog

**Bugfixes**

* Fixed a minor cosmetic issue with the checkbox next to the "Distraction Free Mode" entry in the
  menu where its checkmark wouldn't always correspond to the current state of the mode. PR #532.
* When opening the "Writing Stats" dialog in a new project where there is no session log file yet,
  an error dialog would pop up to complain the file is missing. A missing file is not an error, and
  should just be quietly ignored. PR #535.
* Don't enforce string data type in meta data lines written to the head of documents. Some of the
  entries can potentially be of NoneType, and the enforced type will then cause a crash. PR #539.
* Fixed a couple of faulty checks in the index and outline details panel. The checks were not
  reachable by user actions, but put in place to capture coding errors. PR #549.

**User Interface**

* The placeholder text in the "Build Novel Project" tool was referring to the name of the build
  button by a previous label. It now refers to the label that is on the current button. PR #535.
* Add "Move Item Up" and "Move Item Down" to the project tree context menu. These connect to the
  same function as the same entries in the Tools menu. PR #535.
* Block the Item Editor for the root Trash folder. PR #539.

**Other Changes**

* The special "Orphaned Files" folder has been dropped. Since the document class saves most of the
  document meta data to the header of document files, it is no longer strictly necessary and it
  does complicate the code behind the project tree as the orphaned folder isn't a tracked folder
  and therefore needs a fair bit of customised code to fit into the rest of the tree data model.
  Files found in the project's storage folder that do not exist in the project file will now be
  imported into the main project tree based on a set of fallbacks. All recovered files are prefixed
  with the word "Recovered". Issue #540, PR #543.
* Changed the way novel headers are added to the Outline view in cases where the strict logic of
  header levelled isn't obeyed. Previously. a scene header not under a chapter would be added to a
  previous chapter. That may be a bit confusing. Now, instead, a scene outside a chapter will just
  be bumped up one level. PR #549.

**Documentation**

* Fixed some minor typo or wrong word errors in the contributing guidelines. PR #537 by Curtis
  Gedak @gedakc.
* Fixed minor grammar and typo issues in documentation. PR #544 by Curtis Gedak @gedakc.
* Updated documentation with latest changes and rewritten some sections to make the terminology
  more consistent. PR #548.

**Code Improvements**

* Also enforce the maximum line length in text documents. PR #534.
* Updated various parts of the code where a question message box is opened and redirected the call
  to the main GUI class. This was done mostly for consistency, but the feature was added earlier to
  ensure that core classes do not depend on Qt libraries. PR #535.

----

## Version 1.0 Release Candidate 2 [2020-12-13]

### Release Notes

This second release candidate for 1.0 comes with only minor changes and improvements, and a handful
of minor bugfixes.

Among the improvements is the addition of all the possible @-keywords for tags and references to
the "Insert" menu under the sub-menu "Tags and References". The "Help" menu has also received a few
improvements and additional links to useful webpages. This release also adds a "Release" notes tab
to the "About novelWriter" dialog. The release notes are displayed automatically the first time you
launch novelWriter after updating to a new version.

Among the fixes is better support for high resolution screens. A few elements on the GUI did not
scale properly, among them the document editor and viewer header and footer. These were clipped on
high res screens due to an underlying issue with the Qt widget underestimating how much space it
required to accommodate the text. Unfortunately, dragging the novelWriter app between screens of
different scaling factors is not currently supported. However, the GUI should scale properly to the
scaling factor on the screen it is opened on.

The work leading up to this release has mostly been focused on improving the test coverage of the
source code of novelWriter. This helps to ensure that the code does what it is intended to do, and
is able to handle corner cases and unexpected external errors and user actions that may occur.
While writing these tests, a number of minor potential issues have been uncovered and handled. Most
of these are corner cases that may not even be reachable by unexpected user actions.

Hopefully, these changes have resulted in an even more stable version of novelWriter. If no more
issues are discovered, the next release will be the final version 1.0 release.

### Detailed Changelog

**Bugfixes**

* The headers and footers of the document editor and viewer would be clipped on high DPI monitors.
  This was due to the QWidget holding these did not automatically scale in the layout. The proper
  height of these are now calculated and enforced instead of relying on automated scaling. Issue
  #499, PR #502.
* Fixed a few inconsistencies in scaling of toggle switches, the form layouts, and the margins of
  the Item Editor when viewing on a high DPI screen. PR #502.
* Switching syntax theme live would not update all colours in the editor and viewer. This has now
  been fixed. PR #516.
* Using the Tools menu to move items up or down in the project tree, without selecting an item to
  move, would cause a crash. The move actions are now quietly rejected if no item is selected.
  Issue #521, PR #522.

**User Interface**

* Added all the possible keywords for tags and references to the Insert menu. Since the list was
  growing long, the Insert menu entries have been split up into four sub menus according to the
  previous grouping. Issue #501, PR #503.
* A "Release Notes" tab has been added to the "About novelWriter" dialog where the latest release
  notes can be displayed. PR #508.
* Menu entries that will open the "Releases" and "Discussions" pages on the novelWriter GitHub repo
  has been added to the Help menu. PRs #509, #511 and #520.
* The help text of many of the Preferences options have been clarified and rewritten. PR #516.
* Added two greyscale syntax themes. These will match with the greyscale icon themes to produce a
  GUI without colours. PR #516.

**Other Changes**

* The Windows installer now properly sets up the mime type for novelWriter, meaning novelWriter
  project files can be opened from the Explorer directly into novelWriter. PR #511.
* It is now possible to create new files in the Outtakes root folder from the context menu. Issue
  #517, PR #519.

**Test Suite**

* The tests for the core classes of novelWriter have been completely rewritten. Every class or
  source file of the core functionality (everything handling the actual project data and documents,
  as well as the meta data) is now covered by its own testmodule with a 100% coverage for each
  module. PR #512.
* Likewise, the base tests have been rewritten to cover the `Config` class, the `main` function
  that launches the app, and the error handling class. The structure matches the core tests from
  #512. PR #514.
* The GUI tests have been reorganised to match the new test structure, and somewhat improved, but
  some parts still need additional coverage. PR #527.

----

## Version 1.0 Release Candidate 1 [2020-11-16]

### Release Notes

This is the first release candidate for the upcoming release of novelWriter 1.0.

Since the fifth beta release about four weeks ago, not much has been changed in novelWriter. A few
minor tweaks have been made to the GUI.

A number of features and tools are now automatically switched off when there is no project or
document open for those features to act upon. Previously, this was a bit inconsistent, although no
serious bugs have been reported or encountered.

Most of the minor changes in this release should not be noticeable to most users. However, there
are a couple of noticeable changes.

**Typewriter Mode**

The "Typewriter Mode" of the editor has been improved. Essentially, this feature is a sort of smart
scroll. It tries to keep the cursor stationary in the vertical direction, and will try to scroll
the document up when the cursor skips to a new line while typing (or down in case of backspaces).
This is similar to the way a typewriter scrolls the paper when hitting the return key. It improves
the writing experience as the current active line will stay at the same eye heightlevel on the
screen.

Previously, the feature would lock the cursor to a given vertical position defined by the user.
Now, instead, the cursor will remain stationary in the vertical direction at any position the user
sets it to by mouse click or keyboard navigation. The user can define a minimum distance from the
top where this feature is activated. These changes makes it more flexible in terms of where the
focus is in the editor. The feature can be controlled from the main Preferences.

**Switching Syntax Theme**

It is now possible to switch syntax highlighting theme without restarting novelWriter. Previously,
changing the theme would only half-way update the document, header and footer background and text
colours. The new settings would not be fully applied until the application was shut down and
started again, thus making it a bit tedious to look through syntax themes to find the one you want.

Switching main GUI theme still requires a restart.

### Detailed Changelog

**Installation**

* A new setup option `setup.py xdg-install` will install the desktop integration (icons, mime and
  launcher) using the OS' `xdg-utils`. This is a more standardised way of installing these
  elements, and replaces the previous `launcher` option. PR #484.

**Bugfixes**

* The Details Panel below the Outline Tree View was not cleared when a project was closed, and
  whatever was listed there was still present if a new project was opened. The panel is now reset
  when a project is closed. Issue #490, PR #491.

**User Interface**

* The Typewriter Mode feature has been improved to keep the cursor stationary at any point in the
  editor viewport as long as the cursor is at a user-defined minimum distance from the top of the
  viewport. The mouse, arrow and page keys do not trigger a reposition. The new behaviour is
  similar to that of the Gutenberg editor in WordPress. PR #482.
* The document editor and viewer are now properly updated when the user switches syntax theme.
  There is no longer a need to restart novelWriter first to apply the changes. PR #487.
* Some minor GUI changes include: don't run the background word counter when there is no document
  open, make the split panels of the Build Novel Project tool non-collapsible, and set the initial
  column widths of tree views to more sensible values. PR #489.
* Block various menu actions, like split and merge documents, project backup, inserts, etc, when
  there is no project open. None of these being active caused any errors as these actions were all
  handled by the various tools, but they shouldn't even trigger when there is no project or
  document to perform the action on. PR #492.
* Clarify the message of the Close Project and Exit novelWriter dialogs. Previously, it may have
  seemed to some users that clicking "No" would allow the closing to procede without saving
  changes. This is not true as changes are saved automatically when editing a project. The dialog
  text should now make this clearer. Issue #494, PR #495.

**Other Changes**

* The index cache file `meta/tagsIndex.json` now has line breaks and indents. This makes it easier
  to version control if the user really wants to track this file. PR #483.
* The format of the meta data at the top of document files has been changed to be easier to parse,
  and easier to extend with new settings. It is also more human-readable in cases where the user
  opens a document file with other software. PR #486.
* Remove the `ToC.json` file and improve the `ToC.txt` file. There latter now has additional
  information and the format has been improved slightly to be easier to parse if read by an
  external program or script. PR #493.

**Code Improvements**

* There has been some clean-up of comments and docstrings, as well as optimisation and merging of a
  few functions that were implemented in multiple places. PR #485.
* Move some of the constants defined in various other classes into the appropriate constants
  classes, and make all constants upper case variables. PR #489.

----

## Version 1.0 Beta 5 [2020-10-18]

**Important Notes**

* The minimal supported Python version is now 3.6. While novelWriter has worked fine in the post
  with versions as low as 3.4, neither 3.4 nor 3.5 is tested. They have also both reached end of
  life. There are a couple of good reasons to drop support for older versions. PR #470.
  * Python 3.6 introduces ordered dictionaries as the standard.
  * The format string decorator (`f""`) was added in 3.6, and is much less clunky in many parts of
    the code than the full `"".format()` syntax.
  * Especially 3.4 has limited support for `*var` expansion of iterables. These are used several
    places in the code.

**Bugfixes**

* Fixed a bug in the Build Novel Project tool where novelWriter would crash when trying to build
  the preview when running a version of the Qt library lower than 5.14. Issue #471, PR #472.

**User Interface**

* An option has been added in Preferences to hide horizontal or vertical scroll bars on the main
  GUI. These optons will hide scroll bars on the Project Tree, Document Editor, Document Viewer,
  Outline Tab and on the controls of the Build Novel Project tool. Scroll bars take up space, and
  as long as the project doesn't contain very long documents, scrolling with the mouse wheel is
  enough. The feature is of course entirely optional. PRs #468 and #469.
* It is no possible to enable scrolling past the end of the document with a new option in
  Preferences. Previously, the editor would just allow scrolling to the bottom of the document. The
  new option adds a margin to the bottom of the document itself that allows for scrolling past this
  point. This avoids having to type text at the bottom of the editor window. PRs #468 and #469.
* A new feature called "Typewriter Scrolling" has been added. It basically means that the editor
  window will try to keep the cursor at a given vertical position and instead scroll the document
  when the cursor moves to a new line, either by arrow keys or while typing. The position can also
  be defined in Preferences. The scroll bar uses an animation effect to perform the scrolling to
  avoid abrupt jumps in the editor window. PRs #468 and #474.
* The line counter in the Document Editor footer now shows the location in the document in terms of
  percentage. This is convenient for very large documents. PR #474.
* A "Follow Tag" option has been added to the Document Editor context menu. This option appears
  when right-clicking a tag value on a meta data line. PR #474.
* When applying a format from the format menu to a selection of multiple paragraphs (or lines),
  only the first paragraph (or line) receives the formatting. The editor doesn't allow markdown
  formatting to span multiple lines. Issue #451, PR #475.
* The syntax highlighter no longer uses the same colour to highlight strikethrough text as for
  emphasised text. The colour is intended to stand out, which makes little sense for such text.
  Instead, the highlighter uses the same colour as for comments. PR #476.

**Other Changes**

* Since support for Python < 3.6 has been dropped, it is now possible to use `f""` formatted
  strings in many more places in the source code where this is convenient. This has been
  implemented many places, but the code is still a mix of all three styles of formatting text. PR
  #478.
* Extensive changes have been made to the build and distribute tools. The `install.py` file has
  been dropped, and the features in it merged into a new file named `make.py`. The make file can
  now also build a setup installer for Windows. The `setup.py` file has been rewritten to a more
  standardised source layout, and all the setup configuration moved to the `setup.cfg` file. PRs
  #479 and #480.

----

## Version 1.0 Beta 4 [2020-10-11]

**Bugfixes**

* When the Trash folder didn't exist because nothing had been deleted yet, the lookup function for
  the Trash folder's handle returned `None`. That meant that any item with a parent handle `None`
  would be treated as a Trash folder in many parts of the code before the Trash folder was first
  used. This caused a few decision branches to make non-critical mistakes. In particular the
  project tree context menu. This issue has now been fixed with a new check function that takes
  this into account. PRs #452 and #453.
* If an older project was opened, one with a different project file layout than the more recent
  versions, a dialog asked whether the user wants the project updated or not. However, the function
  that moves files to their new location would actually start working before the dialog asked for
  permission. The permission would only be applied to the project XML file. Now, the check is still
  run before the dialog, but the action of moving files around are postponed to after the
  permission has been given and the project XML file parsed. PR #453.
* If there were multiple headings in a file, and the last paragraph did not end in a line break,
  the word counter for the individual sections would miss the last paragraph of the last section
  due to an indexing error. This has now been fixed. PR #453.
* The last cursor position of a document in the editor would only be saved if the document had been
  altered. It is now also saved in the cases where the user makes no changes. PR #460.
* When using an aspell dictionary for spell checking, words containing a hyphen would be
  highlighted as misspelled. This is not the case for hunspell dictionaries. The hyphen is now
  taken into account when splitting sentences into words for spell check highlighting. PR #462.
* Some of the file dialogs would fail with a non-critical error when the cancel button was clicked.
  The cancel is now captured consistently in all instances where such a dialog is used, and the
  calling function exited properly. PR #463.

**User Interface**

* Some minor changes to the text formatting on the Recent Projects dialog. PR #452.
* The Build Novel Project tool has been improved. The settings side panel is now scrollable, and
  the document and settings panel now have a movable splitter between them. This gives more
  flexibility to the sizes of the various parts. PR #459.
* A new option to replace tabs with spaces has been added to the Build Novel Project tool.
  Previously, they were always replaces for HTML output. However, converting them to the HTML code
  for a tab is actually convenient for later import into for instance Libre Office, which then
  converts them back to regular tabs. Issue #458, PR #459.
* Non-breaking spaces have been removed from the HTML conversion of keywords and tags. Issue #458,
  PR #459.
* An upper limit of how large a document the Build Novel Project tool can view has been set. It is
  10 megabytes of generated HTML. The tool will still build larger documents, but they aren't
  displayed. This also limits which options are available in the "Save As" list for such large
  documents. Only native novelWriter exports are supported in such cases. The limit is an order of
  magnitude larger than a typical long novel. PR #460.
* The language indicator in the status bar now has a tooltip stating what tool and spell check
  dictionary provider is being used. PR #462.
* All representations of integers, mostly word counts, are now presented in the same way. They
  should all use a thousand separator representation defined by the local language settings. PR
  #464.
* Many parts of the GUI have had a spin/wait cursor added for processes that may take a while and
  will block the GUI in the meantime. PRs #460, #463 and #464.
* A line counter has been added to the footer of the document editor next to the word counter. It
  makes it easier to compare the position in the document when also accessing it in an external
  editor. PR #466.

**Improvements for macOS**

* The native macOS menu bar now pulls the correct menu entries into the first menu column. PR #463.
* The application name in the main menu would state Python instead of novelWriter. As long as the
  `pyobjc` package is installed, the label will now correctly state novelWriter. PR #463.
* Install and run instructions for macOS have been added to the main README. PR #463.

**Editor Performance**

* The syntax highlighter now remembers what type of line every line in the document is. This means
  that certain types of lines can be re-highlighted without having to process the entire document
  again. This is particularly useful for refreshing the highlighting of keywords and tags after the
  index has been rebuilt. PR #460.
* On a few occasions, the entire document in the editor would be reloaded in order to update the
  layout and formatting. This is not only slow for big documents, it also resets the undo stack.
  Instead, the entire document is "marked as dirty" to force the Qt library to update the layout,
  which is much faster. PR #460.
* For very large documents (in the megabyte range), the repositioning of the cursor when the
  document was opened would sometimes interfere with the rendering of the document itself. This
  could potentially cause the editor to hang for up to a couple of minutes. Instead, the
  repositioning of the cursor is now postponed until the document layout size has reached past the
  character where the cursor is to be moved. This mode is only used for documents larger than 50
  kilobytes. PR #460.
* The document editor will no longer accept single documents larger than 5 megabytes. This
  restriction has also been applied to the Build Novel Project tool. For reference, a typical long
  novel is less than 1 megabyte in size. PR #460.

**Other Changes**

* The command line switches `--quiet` and `--logfile=` have been removed. They were intended for
  testing, but have never been used. The default mode of only printing warnings and errors is quiet
  enough, and logging to file shouldn't be necessary for a GUI application. PR #453.
* A number of if-statements and conditions in the code that were intended to alter behaviour when
  running tests, mostly to stop modal dialogs from blocking the main thread, have been removed.
  These types of changes to the program flow when running tests have now been reduced to a minimum,
  and modifications instead handled with pytest monkeypatches. PR #453.
* The `QtSvg` package is no longer in use by novelWriter. The internal dependency check has been
  removed. PR #457.
* It is no longer possible to set the user's home folder as the root directory of a project. The
  home folder is the default lookup folder in many cases, so it's easy to do by mistake. PR #457.
* The background word counter has been rewritten to run on an application wide thread pool. This is
  a more appropriate way of running background tasks. PR #462.

**Test Suite**

* Major additions to the test suite, taking the test coverage to 91%. PR #453.
* Test coverage for Linux (Ubuntu) for Python versions 3.6, 3.7, and 3.8 are now separate jobs. In
  addition, Windows with Python 3.8 and macOS with Python 3.8 is also tested. All OSes are piped
  into test coverage, and they all have status badges. PRs #453 and #454.

----

## Version 1.0 Beta 3 [2020-09-20]

**Bugfixes**

* After recent changes, the `Edit Project Item` entry (or shortcut `F2`) in the menu would cause an
  error. Other means of triggering the edit dialog for a selected item were working fine. The error
  was caused by a dummy variable being sent by the menu QAction element that was caught by a new
  optional variable in the dialog function. All other menu actions have been wrapped in lambda
  functions to prevent this from happening again. PR #448.
* The Merge Tool was permitting a merge on an empty list of files to be merged. This would result
  in a new, empty file. The Merge Tool will now stop if the list of files is empty. PR #448.
* The orphaned file handling function would cause an error if the orphaned file was empty. This
  would trigger a secondary issue with uninitialised variables, which has also been fixed. PR #448.
* The context menu on the Project Tree would not show the `New File` and `New Folder` options on
  root folders if there were no Trash folder present. This weird bug was caused by the filter
  getting a `None` Trash handle and therefore assuming all root folders were Trash folders as they
  too have parent handle `None`. PR #452.

**User Interface**

* The Last Opened column in the Open Project dialog now has a fixed width font, and the Words
  column has a thin space between number and multiplier unit to make it easier to read. PR #452.

**Code Improvements**

* Minor improvemenmts have been made to the core project classes to improve encapsulation and
  better ensure consistency between the different data structures that store the novel project in
  memory. PR #447.
* Some unused or redundant code has been removed, and in some places, functions have been merged to
  reduce code repetition. PR #449.

**Test Suite**

* A lot more tests have been added and test coverage improved. PR #449.

----

## Version 1.0 Beta 2 [2020-09-13]

**Bugfixes**

* If the horizontal scroll bar appeared at the bottom of the document editor or viewer, for
  instance if a long, un-wrapable line was entered, the scroll bar would sit on top of the document
  footer. The footer bar now properly moves out of the way when the horizontal scroll bar appears.
  Issue #433, PR #434.

**New Features**

* It is now possible to set a different spell check language for a project than the one set in the
  main Preferences. It is only possible to select a different language, not a different spell check
  tool. The setting is managed in the first tab of the Project Settings dialog. Issue #368, PR
  #437.
* The document editor now has the Cut/Copy/Paste options in the main context menu. In addition,
  Select All, Select Word, and Select Paragraph have been added to the menu. The latter two will
  select the word or paragraph under the mouse pointer, not the cursor as the main menu entries do.
  Issue #438, PR #439.
* The document viewer has a new custom context menu with Copy, Select All, Select Word and Select
  Paragraph with identical functionality and look to the context menu entries in the document
  editor. PR #439.
* The document view panel now has a back navigation and forward navigation history of 20 documents.
  The navigation is activated by two buttons in the header, menu entries and keyboard shortcuts in
  the `View` menu, and by navigation buttons on the mouse. Issue #441, PR #442.
* Clicking on a document in the project tree with the middle mouse button will now open the
  document in the document viewer. PR #443.
* Added an edit and a search button to the top left corner of the document editor, in the header.
  The edit button opens the edit item dialog for the open document, and the search button toggles
  the search box for the document. PR #445.
* Added show/hide comment and synopsis buttons to the bottom right corner of the document viewer,
  in the footer. These toggle on and off the rendering of these elements in the viewed document.
  The corresponding settings in Preferences have been removed. PR #445.

**Feature Improvements**

* The document split tool now asks for permission before generating the documents. This adds a
  final confirmation before generating a lot of new documents that it can be tedious to clean up if
  the action was activated by mistake. PR #436.
* Both split and merge tools now preserve the document status or importance value from the source
  item. Previously, it would be reset to the default value. PR #436.

**Test Suite**

* Improved test coverage. PR #446.

----

## Version 1.0 Beta 1 [2020-08-30]

**Bugfixes**

* Not technically a bug, but the clearing of the document editor footer bar, both during start-up
  and when a document was closed, would print two ERROR messages to the terminal window. These were
  benign, but are now prevented from occurring by a slight change in the logic. Issue #418, PR
  #420.
* Fixed spell check highlighting for words separated by a forward slash, which was treated as a
  single word. Issue #427, PR #428.

**New Features**

* A new root folder has been added. It is named "Outtakes" by default, and functions as an archive
  folder for any file that the user wants to take out of the main project tree. The file retains
  its meta data, is editable, and is always excluded from builds. It is not possible to create
  files in this folder, but you can create subfolders for organising them. PRs #415, #416 and #419.
* Support an alternative apostrophe. There is a unicode character defined for this, but the regular
  right hand single quote symbol is the recommended character. However, sometimes this confuses the
  syntax highlighter. The alternative character bypasses this, and may also be useful for languages
  that don't use the same type of symbol for these. PRs #429 and #430.

**Feature Improvements**

* The way the enter and tab keys work in the document editor have been improved. If the search or
  replace text box has focus, the tab key switches between them, and the enter key always triggers
  the button that is to the right of the box with focus. If the editor has focus, the tab and enter
  keys work as expected for a text editor. PRs #412 and #413.
* The keyboard sequence `Ctrl+Shift+Z` is now again an alternative to `Ctrl+Y` for the redo
  functionality. PR #413.
* It is now possible to drag and drop files into the Trash folder. PR #415.
* Files moved to Outtakes or Trash are now cleared from the index, except their word counts. All
  tags and references are thus out of the project. They are automatically put back in when the file
  is dragged into the main project tree again. PR #416.
* Tabs and tab stops are now rendered properly in the document viewer. Since the `setHtml` function
  of the Qt widget used here strips tabs, they were previously just converted to eight spaces. This
  prevented the tabs from aligning vertically like they do in the editor. The stripping of tabs is
  now bypassed by replacing them with a placeholder text, and reverting the replacement after the
  document content has been set. This change also applies to the preview in the Build Novel Project
  tool, and therefore also the print and print to PDF functions. PR #419.
* The syntax highlighter is now better at detecting what is a single quoted string and what is an
  apostrophe in a word. PR #430.

**Other Changes**

* A hard maximum project tree folder depth of 30 has been added. Level 28 is the last level where a
  folder can be created, to allow for one more level of files. There is no particular reason for
  the number 30, it was mostly a matter of picking a number. 30 is assumed to be excessive. It is
  hard to navigate a project tree with that many folders. The value was set because many places in
  the code there was a soft limit of 200. If you created more, various parts of the code would stop
  working. PRs #416 and #421.
* The dialog for reporting unhandled errors has been changed and a new custom Qt subclass written.
  It does essentially the same thing as the standard QErrorMessage box did, but adds the feature of
  a clickable link to the issues tracker on GitHub, and a monospace formatted traceback for the
  issues ticket. In addition, a crash that pops this dialog will now trigger an attempted
  controlled shutdown of novelWriter. Before, it would try to keep running, but often leave
  novelWriter in a half defunct state. PR #417.

**Test Suite**

* Added better test coverage of the Project Load dialog and the Project Outline tool. PR #423.
* Switched from Travis-CI to GitHub actions for running Python tests. PRs #424, #425 and #426.
* All tests can now be run independently of other tests on a function level. Before, this was only
  possible on a test file level. Issue #431, PR #432.

----

## Version 0.12.1 [2020-08-16]

**Bugfixes**

* Some of the insert menu functions were broken due to a left-over comma in the insert source code
  converting the insert text from a string to a tuple. This is a quirk of the Python language and
  unfortunately not caught as a syntax error. Issue #409, PR #410.

**Feature Improvements**

* The Select Paragraph feature in the Edit menu now selects only the paragraph itself, without the
  leading line break. This was previously handled entirely by the Qt library, which does this for
  some reason. Issue #395, PR #405.
* A chapter heading in a file with a different layout than `Unnumbered` can now also be flagged as
  an unnumbered chapter heading by adding an asterisk to the begfinning of the title text. This
  only affects the number assignment and counter when running the Build Novel Project tool. The
  rest of the app ignores the asterisk. Issue #402, PR #406.

----

## Version 0.12 [2020-08-15]

**User Interface**

* Added a New Project Wizard that can, in addition to create the previous minimal new project, also
  create a project with pre-defined root folders and chapter and scenes. It is also possible to
  create a copy of the example project from the source code. Either from the `sample` folder in the
  source, or from a `sample.zip` file generated by the `setup.py` script and saved to the
  `nw/assets` folder. PR #366.
* When the user clicked cancel on the colour dialog in Project Settins, the icon would be reset to
  black. Instead, the colour should remain unchanged. A check that the user actually selected a
  colour has now been added. Issue #395, PR #403.

**Other Changes**

* Cleaned up code using `flake8` tool and added it as a permanent check on pull requests. The tool
  filtered out a number of unused variables and imports, which wastes CPU time and memory. Every
  bit helps. PRs #394, #397 and #401.
* Added contributing guide, code of conduct and issue templates. Direct push to main, and PR #398.

----

## Version 0.11.1 [2020-08-09]

**Bugfixes**

* The modality of the dialogs have been made more consistent and a few issues with conflicting
  settings resolved. Mostly the latter relates to some dialogs both having the `exec_()` call and
  the `show()` call. The former implies modal, the latter does not, and the latter usually took
  precedence. All dialogs are now modal with the exception of the Writing Statistics and Build
  Novel Project tools. PR #389.

**User Interface**

* The Help menu entries for the documentation have been improved a bit. If the local copy of the
  documentations is present (both files are checked now), and the Qt Assistant is installed, the
  "Documentation (Local)" entry is visible with `F1` as keyboard shortcut. The "Documentation
  (Online)" is always visible with `Shift+F1` keyboard shortcut. The `F1` key redirects to this too
  if the local copy isn't available. PR #386.
* The Writing Statistics tool now has the ability to set a cap between 100 and 100 000 words on the
  word count histogram bars. This is useful if the user has added a large chunk of text, in which
  case the histogram bar is dominated by this one entry. Now, anything on and above the cap value
  will have a full bar, and all other entries scale from 0 to the cap value. PR #387.

**Documentation**

* The main index page of the documentation now has a build date on it. PR #390.

**Other Changes**

* The Travis CI build system has been altered to first check that the tests pass for Python 3.8,
  for then to move to the other supported Python versions. These are currently 3.6 and 3.7. Python
  3.9 will be added when it is released in October. PR #388.
* Some clean-up of the source code, mostly in terms of unused imports and missing docstrings. PR
  #391.

----

## Version 0.11 [2020-08-08]

Note: The source code has now switched to a default branch named `main` ahead of the changes
planned by GitHub. See their [notes](https://github.com/github/renaming) for more information.

**Bugfixes**

* The `pytest` config file now sets the local source path as the first search path for the main
  novelWriter package. This ensures that the tests can always find the correct version of the code
  when running tests. PR #381.
* The `install.py` script was expecting an older file layout for assets files. This has now been
  updated to the curren file layout. PR #380.

**User Interface**

* A set of new exception handling functions have been added. Recoverable errors will now pop an
  error dialog with the error message and a traceback for the user. The application will not
  generally exit on such errors, unless it causes Python itself to abort. It is possible to copy
  and paste the error message so it can be used for a ticket in the issue tracker. PRs #376 and
  #378.

**Documentation**

* The full documentation for novelWriter, available at
  [novelwriter.readthedocs.io](https://novelwriter.readthedocs.io/) has been rewritten. It was
  drifting out of sync with the development of the code. In addition, many improvements have been
  made to the reStructuredText formatting of the documentation source by providing better
  cross-reference linking and highlightings. The main repository README file has been updated to
  match. PRs #375, #382, and #384.
* The main `setup.py` script has been updated to also build documentation for the Qt Assistant when
  given a `qthelp` flag. The compiled help files are copied into the `nw/assets/help` folder, and
  bundled with the source when pushed to PyPi. The GUI has been altered to open the local help
  files instead of redirecting to the online documentation if the local files are both present and
  the Qt Assistant is installed. PR #375 and #379.

**Other Changes**

* Some minor changes to the source code has been made to more correctly use the Python
  `__package__` variable. PR #376.

----

## Version 0.10.2 [2020-07-29]

**Bugfixes**

* Fixed a crash when using the replace part of search/replace when using regular expressions for
  the search. The replace code assumed the search field was a string, which isn't the case when
  using RegEx, rather itb is a QRegularExpression or QRegExp object. This has now been resolved. In
  addition, the replace feature has been improved to make sure that it only replaces text selected
  by an actual search, not any user selected text. Issue #371, PRs #372 and #373.
* The Tokenizer class used for converting novelWriter markdown to other formats produced some
  invalid escape sequence warnings. The warnings did not seem to affect the results, but have
  nevertheless been fixed. PR #370.

**Features**

* Insert menu entries to insert single and double open and close quote symbols have been added.
  These are the symbols selected as the quote symbols in Preferences. They also have keyboard
  shortcuts associated with them. PR #367.

----

## Version 0.10.1 [2020-07-11]

**Bugfixes**

* Any error encountered when converting a project from the old project folder structure to the new
  were not properly propagated to the origin of the call. Any errors of warnings occurring in the
  process would previously not have been reported properly. These are no reported in a pop-up
  dialog. PR #359.

**User Interface**

* The tooltip of the search/replace Regular Expression option has been updated to state the feature
  only works for Qt 5.3 or higher. PR #359.
* The menus have been restructured a bit. The search options have been moved to a new Search menu.
  The menu order has been changed to a more standard order. The Build Novel Project tool moved to
  the Tools menu. The full screen distraction free mode is now named Focus Mode everywhere in the
  GUI, source code and settings files. Previously, different names were used in different places.
  PR #361.
* Tooltips have been added to main GUI buttons without a button text. PRs #361 and #363.

**Features**

* The search/replace Regular Expression option now uses the newest QRegularExpression tool instead
  of the older QRegExp tool if the Qt version is 5.13 or above. Otherwise, it still uses the old.
  The main benefit of the newer tool in this context is better Unicode support. PR #360.
* The Build Novel Project tool can now generate Roman numbers for chapter markers. Both upper and
  lower case is supported. PRs #362 and #363.

**Other Changes**

* The install scripts now try to create folders before copying icons. PR #364.
* The manifest file now lists the root assets folder, so that it is included in the PyPi build. PR
  #364.
* The .desktop template file has the correct categories set according to the FreeDesktop standard.
  PR #364.

----

## Version 0.10 [2020-06-30]

**Note:** If the project file is opened by this version of novelWriter, the project file can no
longer be read by an earlier version due to the change of how autoReplace settings are stored.

**User Interface**

* The Session Log dialog, now named Writing Statistics, has been redesigned and now has a few more
  filter options. This update also fixes the filtered time count properly. The dialog now shows a
  histogram of words added in a given session, or optionally, on a given date. The filtered log
  data can also be saved as a JSON or CSV file, the latter suitable for importing to a spread
  sheet. The new dialog tool required a new session log file format, so the new session log has
  been given a new file name. The old log file will be left untouched in the project's `meta`
  folder. For projects created prior to this change, the log will record a word count offset that
  will be subtracted from the first entry such that the first word diff will always be 1 instead of
  the total word count of the entire project. Such a large word diff would otherwise saturate the
  histogram. PRs #339 and #349.
* The document editor panel has received a footer bar like the one recently added to the document
  view panel. The footer bar currently shows the status level of the document, and the document
  word count. In addition, the word counter shows the change in count for the current session in
  the same way project word count and change is shown in the status bar. The document word count
  has been removed from the main window status bar. PR #348.
* The document editor footer can optionally be hidden in Distraction Free mode. PR #351.
* The Italic and Bold menu entries have been renamed to Emphasis and Strong Emphasis, which is more
  in line with what they represent in Markdown and HTML. They are still renderred as Italic and
  Bold in the document viewer, but the HTML export is using the `<em>` and `<strong>` tags. PR
  #350.
* Due to several issues with the formatting of emphasised text using `*`, `**`, and `***` wrappers,
  especially when using nested emphasis, the syntax for emphasis (italic) and strong (bold) has
  been reverted to use `_` and `**` wrapping, respectively. This removes the ambiguity, and
  resolves the corner cases. It was possible to resolve the issues by using a custom written parser
  that takes care of all valid combinations, but such a parser would be a bit too slow for use in
  syntax highlighting. I decided therefore to stick with RegEx parsing, and keeping those RegExes
  as short and fast as possible while enforcing the basic formatting rules. Separating the notation
  for emphasis and strong is commonly recommended when writing Markdown anyway, so it is a sensible
  compromise between speed and flexibility. This PR partially reverses PR #310. Issue #353, PR
  #355.
* The syntax highlighter now properly highlights overlapping formattings, including emphasised text
  inside of highlighted quotes. PR #355.
* The colour highlighting of emphasis, strong and strikethrough, can now be switch off in
  Preferences. The syntax highlighter will still apply the italic, bold and strike effects. PR
  #357.
* The project path in the Details tab of Project Settings can now be selected and copied to
  clipboard. Issue #354, PR #356.

**Other Changes**

* The way the auto-replace settings are stored in the project XML file has been changed in order to
  be more consistent with other features, and to avoid a potential pitfall in defining the tag name
  from a user-entered string. The project class retains its ability to read the old format of the
  file, and will save in the new format. The file format of the project XML file has been bumped to
  1.2. PRs #344, #346 and #347.

----

## Version 0.9.2 [2020-06-26]

**Bugfixes**

* The project tree word counts were getting mixed up when a file was moved to the trash folder, or
  permanently deleted. This has now been fixed, and moving a file should give a zero net change of
  project word count. Permanently deleting it will result in a negative net change. Issue #333, PR
  #335.

**User Interface**

* There is a feature in the project tree class that ensures that the tree item being acted on is
  visible in the tree. It is called when you for instance click the header of an open document. It
  was also activated when opening a document from the tree view with either double-click by mouse,
  or by using the Enter key. This meant that the tree view would often move, which made it hard to
  mouse click on items after eachother since you ended up chasing a moving target. This feature is
  now disabled for document open. In addition, the scroll into view feature has been added to the
  search/replace call to move into the next document when reaching the end of the current document.
  This was requested in Issue #332. PR #334.
* The Build Novel Project tool will now display the build time of the document in the preview
  window in order for the user to know if it is potentially out of date. The timestamp is given, as
  well as a fuzzy time string, indicating the age of the content. Issue #331, PRs #336 and #337.

**Documentation**

* The documentation has been updated to clarify the correct formatting for italic, bold and
  strikethrough formatting tags. Issue #220, PR #338.

----

## Version 0.9.1 [2020-06-21]

**Bugfixes**

* Fixed a serious bug in the replace part of the search/replace function that caused novelWriter to
  crash when the replace text function was called. Issue #327, PR #328.

----

## Version 0.9 [2020-06-21]

**Core Functionality**

* Underline text formatting has been removed. It is not standard HTML5, nor Markdown, and was
  previously implemented using the double underscore notation that in standard Markdown is
  renderred as bold text. Instead, novelWriter now renders a single `*` or `_` wrapping a piece of
  text _within_ a paragraphs as italicised text, and a double `**` or `__` as bold text. The
  keyboard shortcuts and automatic features _only_ support the `*` notation. A triple set of `***`
  are treated as both bold and italicised. PR #310.
* Strikethrough formatting has been added back into novelWriter using the standard Markdown `~~`
  wrapping. PR #310.
* Added support for thin spaces and non-breaking thin spaces. PR #319.
* The `Ctrl+Z` key sequence (undo) would not go through the wrapper function for document action
  for the document editor, but act directly on the document. This caused some of the logic
  preventing conflict between auto-replace and undo to be bypassed. This has now been resolved by
  blocking the keypress itself and let the menu action handle the key sequence. Issue #320, PR
  #321.
* The dialog window size and column width setting for the auto-replace feature in Project Settings
  are now preserved between closing and opening the dialog. Issue #322, PR #324.

**User Interface**

* The Open Project dialog will now ask before removing an entry from the recent projects list. PR
  #309.
* The text emphasis functions, either selected from the menu or via keyboard shortcuts, will now
  try to respond to the command in a more meaningful way. That is, the text editor will try to
  toggle the bold or italics features independently of eachother on the selected text. A menu entry
  to apply both at the same time has also been added. PR #310.
* The document editor search tool has been completely rewritten. It now appears as a search box at
  the top of the document, and has a number of toggle switches added to it. You can modify the
  search tool to be case sensitive, select only whole words, use regular expression search strings,
  loop when reaching the end, and continue the search in the next file in the project tree. For the
  replace feature, you can also select to have the feature try to preserve the case of the replaced
  word. Issues #84 and #305, PR #314.
* A dialog has been added for selecting quotation mark style. These are now used in the Preferences
  dialog instead of a plain text edit box. PR #317.
* Added an insert menu for inserting special symbols like dashes, ellipsis, thin and non-breaking
  spaces, and hard line breaks. PR #319.
* A menu option to replace straight single and double quotes in a selected piece of text has been
  added. This uses the same logic as the auto-replace feature. Issue #312, PR #321.
* When pressing `Ctrl+R` while the document editor has focus, the edited document will be viewed or
  refreshed in the document viewer. Previously, the selected document in the project tree had
  priority. The document is also now saved before loaded in the viewer, ensuring that it shows the
  very latest changes. Issue #143, PR #323.
* The selection in the project tree should not scroll into view when just opening the document.
  This can be quite annoying if loading several documents in sequence by double-clicking as the
  target may move just when you're about to click. PR #325.

**Other Changes**

* Added the file's class and layout to the meta data string of saved document files. This meta data
  is only used to restore the file meta information into the project if it was lost from the
  project file. It is also useful information when reading the file in external tools. PR #308.

----

## Version 0.8 [2020-06-14]

**Bugfixes**

* The HTML converter, used for the document view window as well as the Build Novel Project tool,
  would crash novelWriter if a file included an `@tag:` entry with no actual tag name following it.
  In addition to fixing this issue, the call to the converter is now also wrapped in a `try/except`
  construct to prevent crashes caused by potential edge cases in document content. If the rendering
  fails, the view window will show an error message instead of the intended document. Issue #298,
  PR #299.
* Clipping of the descended part of fonts in the document title bar has been fixed. Issue #295, PR
  #300.
* When clicking a tag in the editor while the viewer was closed, nothing would happen. Now, the
  viewer is first opened before navigating to the source of the reference tag. Issue #294, PR #306.
* The missing optional rendering of synopsis comments in the document view panel has been added.
  Mentioned in Issue #301, PR #311.

**User Interface**

* A details panel below the Outline tree view has been added. The panel shows all the information
  of a selected row in the tree view above, including hidden columns, and some additional
  information. The tags and references also become clickable links that when clicked will open in
  the document viewer. PR #281.
* Icons have been added to the Title and Document columns in the Outline. The titles get a new icon
  indicating the header level, while the documents get the already existing document icon. PR #302.
* Added a context menu to the project tree for easier access to some of the most use actions on the
  tree. PR #282.
* Improved the support for High DPI screens. Margins and box sizes that were hardcoded should now
  scale. User settings should also scale back and forth when switching between scale factors. Issue
  #280, PR #285.
* The total edit time of a project is now displayed on the Details tab of the Project Settings
  dialog. PR #290.
* The title bar in the document editor now has a full screen button and a close button, and in the
  document viewer a reload button and a close button. The full screen button toggles the
  distraction free mode, and the reload button regenerates the document being viewed to update any
  changes that may have been made to it. PRs #293, #300, #303 and #306.
* The References panel below the document viewer has been redesigned. It now sits in a resizeable
  panel below the document, and its controls sit in a footer bar in the document itself. The
  functionality of the feature is otherwise unchanged, but the buttons have received new icons. PRs
  #304 and #306.
* The option to render comments and synopsis in the document view panel has been added to
  Preferences. The toggle option for comments that was previously in the menu has been removed. PR
  #311.

**Project Structure**

* The way GUI states of switches, column widths, etc., is saved has been improved a bit during the
  High DPI updates. PRs #285 and #286.
* Some settings have been moved around to more appropriate sections in the project XML file. The
  project load function still reads the values from the previous location if opening an older
  project file. PR #288.
* A file opened in the Trash folder is no longer "Read Only". The feature was rather arbitrary, and
  also required a GUI element to notify the user of the fact. Any file can now be edited. PR #292.

**Code Structure**

* The core classes making up the project itself were previously merged into a single source code
  file. This file was getting a bit big, so they have been split up again. PR #289.
* A lot of Inkscape meta data has been removed from the SVG icons, reducing the file sizes quite a
  bit. PR #291.
* Opening and closing of files are now properly handled also when using the ConfigParser tool.
  Previously, files were not properly closed after the content had been read, leaving the handles
  open until the Python garbage collector handled them. PR #300.

----

## Version 0.7.1 [2020-06-06]

**Bugfixes**

* For some fonts (especially Ubuntu) the minimum column width in the tree widgets would be
  estimated to be too large. It especially meant that the "include when exporting" flag had a
  column much wider than it needed to be. This setting is now overridden with the known size of the
  icon, plus a 6 pixel margin. PR #278.
* Correctly fixes issue #273, which was actually due to an old css setting from early development.
  PR #287.

**User Interface**

* The Build Novel Project tool now has an option to not style the text before printing or exporting
  to file. PR #276.
* When opening an item in the project tree, the focus remains on the tree and no longer switches to
  the editor. It makes it easier to flip through files and look at them by pressing enter
  repeatedly. PRs #278 and #287.
* Added a title icon and document icon to the outline view. PR #278.
* The timeline class root folder now has a calendar icon instead of a clock. PR #287.
* Regrouped the options on the Build Novel Project tool a bit. They are now sorted into Titles,
  Format, Text and File categories, with more consistent labelling. PR #278.
* A link colour has been added to the Build Novel Project tool. It's the same colour as the header.
  PR #287.

**Other Changes**

* Reduced the number of files and folders in the source code a bit. PR #277.

----

## Version 0.7 [2020-06-01]

**Bugfixes**

* Fixed a bug where novelWriter might crash if a file is deleted immediately after being created,
  and also additional points-of-failure if the project was new. PR #267.

**User Interface**

* The back-references list in the project view panel now shows references to any tag in the open
  document, not just the first tag. Issue #227, PR #234.
* Clicking a tag now tries to scroll to the header where the tag is set. The index needed a couple
  of minor changes for this feature, so this will invalidate the old index for a project saved with
  an older version, and require a new to be built. This is done automatically. PR #234.
* Moved the Close button on the "Build Novel Project" dialog to the area with the other buttons
  since we anyway increased the size of that area. PR #256.
* Updated the unit for Preferences > Editor > Big document limit from `kb` to `kB`. Issue #258, PR
  #260.
* Added Typicons-based coloured icon set also for light GUI background. PR #265.
* The export check mark that was added to the Flags column in the project tree in Version 0.6 has
  been moved to its own column, and been replaced with a proper icon. The details panel below it
  has been updated as well. PR #268.
* Icon sizes are now calculated based on the size of the text, and all text and icons should scale
  relative to the default GUI font size. PR #268.
* The font family and size of the main GUI font can now be changed in Preferences. For Windows,
  this defaults to Cantarell 11pt, which is now shipped with novelWriter. On other systems it
  defaults to the system font. Special accommodations had be made for Ubuntu where the font size of
  the tree widget was not updated automatically (Issue #273). PRs #269, #270, #274 and #275.
* There are no Monospace fonts on the main GUI any more. Where fixed width is needed, the size is
  calculated beforehand with Qt's font metrics class. PR #271.
* Fonts are now selected via the system's font dialog rather than the font combo box. PR #270.
* Word, character and paragraph counts are now updated on the project tree details panel if the
  file currently being edited is also selected in the tree. PR #272.
* The Build Novel Project dialog now shows the previous generated content when it's opened. PR
  #272.
* The Build Novel Project tool can now export the HTML and NWD output into a JSON data file. This
  file is convenient if the user wants to post-process the output with for instance Python, or one
  of the other numerous languages that can read JSON files. PR #272.

**Project Structure**

* The project folder structure has been simplified and cleaned up. We also now freeze the main
  entry values in the main XML file. The XML file is now given version 1.1, and no further core
  changes to its structure will be made without bumping this version. We're also locking it to only
  be opened by version 0.7 or later. An old project file is converted on first open. PRs #253 and
  #261.
* When a project is closed, two table of contents files are written to the project folder. They are
  named `ToC.txt` and `ToC.json` and are there for the user's convenience if they want to find a
  specific file from the project in the data folders. As discussed in Issue #259, PRs #261 and
  #262.
* The expanded node flag from the project tree was also saved for file entries, which cannot
  actually be expanded. These flags are no longer saved in the XML file. PR #261.

**Other Changes**

* Dropped the usage of `.bak` copies of document files. This was the old method to ensure the
  document data was written successfully, but it uses twice the storage space. Instead, writing via
  a temp file is the current safe way to save files. PR #248.
* The project class now records the accumulated time in seconds a project has been opened. This
  data is not yet displayed anywhere, but it is being tracked in the project XML file. PR #261.

**Test Suite**

* Added tests for Build Novel Project, Merge Folder and Split Document tools. PRs #263 and #264.

----

## Version 0.6.3 [2020-05-28]

**Bugfixes**

* It was possible to have the backup folder set to the same folder as the project, resulting in an
  infinite loop when `make_archive` was building the zip file. This crash of paths is now checked
  for before moving to the archive step. Issue #240, PR #241.
* Fixed an issue with the Build Novel Project tool on Ubuntu 16.04 LTS where the dialog wouldn't
  open. Issue #243, PR #246.

**User Interface**

* Renamed the "Generate Preview" button on the "Build Novel Project" tool to "Build Novel Project".
  You must actually click this to be able to export or print. Issue #237, PR #238.
* Added font family and font size selectors to the "Build Novel Project" tool. You may want a
  different print font than used in the editor itself. Issue #230, PR #238.
* Removed the "Help" feature in "Build Novel Project" and instead added detailed tooltips. Issue
  #250, PR #249.
* Changed the title formatting codes for "Build Novel Project" to something less verbose. The old
  codes are translated automatically. Issue #247, PR #249.
* A margin of the viewport (outside the document) has been added to the document editor and viewer
  to make room for the document title bar. Previously, the title bar would sit on top of the
  document's top margin, which would sometimes hide text that would otherwise be visible (when
  scrolling). PR #236.
* Fixed an alignment issue for the status icon on the project tree details panel. Mentioned in
  #235, PR #239.
* Removed the `Xo` icon for NO_LAYOUT in the project tree details panel. Mentioned in #235, PR
  #239.
* Added a "Details" tab to the "Project Settings" dialog, which also lists the project path. Issue
  #242, PR #239.

----

## Version 0.6.2 [2020-05-28]

* Botched release. Replaced with 0.6.3. Crashes when Build Novel Project is opened.

----

## Version 0.6.1 [2020-05-25]

**Bugfixes**

* The Outline view now takes into consideration the exported flag, and does not show excluded files
  in the outline. PR #224.
* Page layout format was ignored when exporting project. The formatting of this layout has now been
  added. PR #224.
* If multiple headings were present in a file, the sorting of headings in the Outline view would
  follow a text sort not a numerical sort of the line numbers. That is, it would be sorted as "1",
  "10", "2", "20", etc. This has been fixed. PR #226.
* The text justification in the preview in the  Build Novel Project was following the main
  Preferences settings, not the Build settings. This did not affect the formatting of the exported
  file itself, but the preview is now made consistent with the build settings. Issue #228, PR #231.

**User Interface**

* Recent projects in the open project dialog can be removed from the list by hitting the delete
  key. PR #225.
* Moved the browse button to after the path box in the open project dialog. PR #225.

**Other Changes**

* The three remaining dependencies now have a minimum version set. PR #224.
* Moved the sample project up one folder level. PR #224.

**Documentation**

* The export page in the documentation erroneously stated that line breaks could be added to titles
  by adding `%\\%`. The correct syntax is `\\`. Issue #229, PR #231.

----

## Version 0.6 [2020-05-24]

**Bugfixes**

* Fixed a bug in validation of `@tag:` meta tags where one or more spaces before the `:` would
  still pass as a valid tag, but the keyword index array would be missing those spaces in its
  counter. This mainly affected the highlighting of keywords, which would be misaligned. PR #206.

**User Interface**

* The Export Tool has been removed and replaced by a new tool called "Build Novel Project". The new
  tool has the same filtering options as the Export Tool, but with more formatting options for
  titles. It also has a preview window to display the generated document. A Save As button provides
  exports to HTML, novelWriter Markdown, plain text, PDF and Open Document format. LaTeX export has
  not been ported over, and interfacing with Pandoc is no longer supported either. Although, as
  before, the HTML export can be converted with Pandoc to other formats outside of novelWriter. The
  new tool also supports printing. PRs #204, #220 and #221.
* The Project Settings, Preferences, Item Editor, Merge Documents, and Split Documents dialogs have
  been redesigned. The ones with tabs now have vertical tabs on the left with horizontal labels.
  The dialog design should be more compact, and have room for more tabs for future settings. PR
  #212.
* A new icon, as well as a mimetype icon for the project files, have been designed and added to the
  app. PRs #213 and #214.
* The About dialog has been completely redesigned to allow more information. PR #217.
* The Open Project dialog has been cleaned up and made more readable. The project paths have been
  moved out of the list, and are now displayed when an item is selected instead. Icons have been
  added, and the New project dialog can also be triggered from this dialog. PR #218.
* The document stats have been added to the details panel below the project tree. PR #219.

----

## Version 0.5.2 [2020-05-21]

**Bugfixes**

* When running on Windows 10, some of the buttons were missing icons. More fallback icons have been
  added to ensure that all current buttons have a fallback path that always ends in an icon. PR
  #211.

**User Interface**

* The statusbar has been redesigned a bit. The block icons showing document and project saved
  status have been replaced by LED icons. The statistics has been moved to a separate label, and
  most of the detailed stats moved to its tooltip. PR #210.
* Default icon theme is now `Typicons Grey Light`. PR #211.
* Clicking on the document header selects the document in the project tree, but this functionality
  has been enhanced to also ensure the document is expanded and visible in the tree. If it's
  scrolled out of view, the tree will scroll it into view. PR #215.
* Syntax highlighting of text in quotes can now be turned off in Preferences. PR #215.

**Core Functionality**

* Checking for version dependencies and a few packages (aside from PyQt5) is now done later in the
  start-up so that it is possible to alert the user with a dialog box instead of terminal error
  messages. PR #210.
* Made a few minor changes to the code so novelWriter can run with Python 3.4.3 and Qt 5.2.1, that
  is, it runs on last version of Ubuntu 14.04. This level of compatibility is not guaranteed to
  remain in the future, but for now, the changes have no impact on functionality. PR #210.

----

## Version 0.5.1 [2020-05-14]

**Bugfixes**

* Fixed a bug where only some of the text would be rendered in the editor window when a large text
  document was loaded. The text is there in the buffer, but the rendering process was interrupted
  by the function that recalculates margins. This recalculation was added with the document tiles
  in 0.5. The re-rendering of the text could be triggered by opening the search bar, indicating
  that it was caused by the shifting of the vertical document frame. PR #208.

**User Interface**

* The icon theme functionality of novelWriter has been reworked. For the default system theme, very
  little has changed. It should still load whatever the system provides, but this doesn't work for
  all icons on Windows 10 for instance. It is now possible to select between three icon themes in
  the Preferences dialog, independent of the GUI theme. Using a theme breaks the dependency on the
  operating system to provide standard icons. Qt provides some, but not all needed by novelWriter.
  PR #207.
* Added a check that warns if the project file was saved with a newer version of novelWriter as
  that may cause meta information to be lost. This warning will remain there until the file format
  is finalised. This is an issue with preserving certain settings, not the project structure
  itself. PR #205

**Debugging**

* Reduced the number of command line switches needed for debug runs. PR #205.

----

## Version 0.5 [2020-05-09]

This release of novelWriter has a number of feature updates, bringing it one step closer to initial
feature completeness for a version 1.0 release.

In the pipeline for 1.0 is a completely new export tool with improved and added options, including
printing. Further improvements are also planned for the new Outline View added in this version.
When these additions are completed, novelWriter will start moving towards a 1.0 release via release
candidates. I'm hoping to wrap up this year and a half long stage of initial development soon so
that I can spend more time using it than creating it.

**Additional thanks** to @countjocular for PRs #173 and #174, and to @johnblommers for all the
helpful feedback and issue reports for the new features added in this, and previous releases.

### Noteable Changes

* The Timeline View dialog is now gone. Instead, the main window area has been split into two tabs.
  The first, the "Editor", contains the Document Editor and Viewer panels. The second, the
  "Outline", contains a new Outline View of the novel part of the project, broken down into a tree
  view of all the project headings. All meta data associated with each part of the novel can be
  viewed in further columns, selectable from a drop down menu by right-clicking the header. These
  columns can also be rearranged.
* Both the Editor and Viewer panels now have a header showing the document label as seen in the
  Project Tree. Optionally, the full path of the document can be viewed. Clicking this header will
  select the document in the Project Tree, making it easier to find where the document belongs in
  the structure.
* A project load dialog has been added when novelWriter is launched. It will show you your recently
  opened projects, let you browse for those that aren't listed, or create a new project. More
  features will be added to this dialog later on.
* The Preferences dialog has been completely redesigned to make it easier to find the various
  settings and understand what they do.

### Detailed Changelog

**Features**

* An Outline View panel has been added to the main GUI window. The Outline View can show all meta
  data associated with a novel heading in a column-wise manner. The Timeline View feature has been
  dropped in favour of the new Outline View. PRs #140, #181 and #191.
* A synopsis feature has been added. It allows a comment to be flagged as a synopsis comment to be
  picked up by the indexer and displayed in the GUI. Currently available in the Outline View. PRs
  #140 and #191.
* A document title bar has been added to the top of the editor and viewer. These show the document
  label as seen in the project tree. Optionally, the full document path can be shown. Clicking the
  title will highlight the document in the project tree. PRs #192 and #194.

**User Interface**

* A Project Load dialog has been added, which pops up when novelWriter is launched. It allows for
  opening other recent projects, browse for projects, or start a new project. This replaces the
  former Open and New Project features, as well as the Recent Projects menu entry. PRs #177 and
  #183.
* The command line switches for debugging have been changed a bit. Higher level of debugging now
  includes the lower levels, preventing the need for specifying for instance both debug and verbose
  debug. PR #182.
* The Preference dialog has been completely redesigned. The options are now displayed vertically,
  in four tabs instead of two, and with more informative text explaining what they do. Some
  previously unconnected options have also been added. PR #193.

**Bug Fixes**

* The `install.py` script has been fixed to reflect changes in storage location of the themes. PR
  #174.
* Fixed a bug with launching Preferences without Enchant spell checking installed. PR #190.
* A minor issue with running backups with no backup path set has been fixed. The backups would be
  written into the source folder, or wherever novelWriter was launched from, which is a very messy
  fallback. PR #195.

**Documentation**

* Some outdated links and a number of typos and spelling errors have been corrected. PR #173.
* Documentation has been brought up to date with the current set of features of novelWriter. PR
  #202.

**Project Structure**

* Opening a project now writes a lock file to alert the user if the same project is opened more
  than once. The warning can be ignored if the user wants to proceed. PR #179.
* Two new meta tags have been added to the project file to store a counter for the number of times
  the project has been saved or autosaved. The meta information is not currently displayed in the
  GUI, but could be added to an About Project dialog in the future. The PR also adds checks to
  ensure XML attributes exist before attempting to load them. PR #180.
* A single line of document meta data is now written to the top of document files. They mainly
  serve to identify the file content if one opens the file directly in an external editor, but also
  assist the Orphaned Files tool to identify the files when they are found, but missing from the
  project tree. PRs #200 and #201.

**Code Improvements**

* For the Outline View, the `NWIndex` class has been restructure and extensively rewritten. It is
  more fault tolerant, and will automatically rebuild a corrupt index loaded from cache. PR #140.
* The way that dialog options (which options were selected last time a dialog was open) has been
  rewritten. All data is now stored in a single JSON file in the project meta folder. PR #175.
* Since the config class is instanciated before the GUI, error reporting to the user was tricky. An
  error cache has now been added to allow non-critical errors to be displayed after the GUI is
  built. PR #176.
* All source files now have the minimal GPLv3 license note at the top. PR #188.
* Also added license info to the command line output. PR #189.
* Large chunks of the code has been restructured. Mainly the non-GUI parts, which have mostly been
  merged into a new `core` folder. Several classes which are only used by a single object have been
  merged into the same file, reducing the total number of source files a bit. PR #199.

----

## Version 0.4.5 [2020-02-17]

**Features**

* A project can now be opened from the command line by providing the project path to the launching
  script. PRs #164 and #166.

**User Interface**

* Added functionality to split a document into a folder of multiple documents, and also to merge a
  folder of documents into a single document. PRs #159 and #163.
* It is now possible to permanently delete files from the Trash folder. This can be done
  file-by-file or by using the Empty Trash option in the menu. PRs #159 and #163.
* When running the spell checker, a wait cursor is displayed. This will alert the user that
  novelWriter is working on something when, for instance, a very large document is opened and
  initial spell checking is running. PR #158.

**Bug Fixes**

* Fixed a few keyboard shortcuts that were not working in distraction free mode. PR #157.
* Added a check to ensure the user does not drag and drop an item into the Orphaned Items folder.
  Since this folder is not an actual project item, novelWriter would crash when trying to change
  the dropped item's parent item to the Orphaned Items folder. Now, instead, the drop event is
  cancelled if the target folder is Orphaned Items. PR #163.

**Code Improvements**

* The way project files are saved has been altered slightly. When a project file or document file
  is saved, the data is first streamed to a temp file. Then the old storage file is renamed to
  .bak, and and the temp file is renamed to the correct storage file name. This ensures that the
  storage file is only replaced after a complete and successful write. PR #165.
* The cache folder has been removed. It was used to store the 10 most recent versions of the
  project file. Instead, the previous project file is renamed to .bak, and can be restored if
  opening from the latest project file fails. Any additional restore capabilities should be ensured
  by backup solutions, either the internal simple zip backup, or other third party tools. PR #165.
* The dependency on the Python package `appdirs` has been dropped. It was used only for extracting
  the path to the user's config folder, a feature which is also provided by Qt. PR #169.

----

## Version 0.4.4 [2020-02-17]

* Botched release. Replaced with 0.4.5.

----

## Version 0.4.3 [2019-11-24]

**User Interface**

* Added keyboard shortcuts and menu entries for formatting headers, comments, and removing block
  formats. PR #155.
* Disable re-highlighting of open file when resizing window. This is potentially a slow process if
  the spell checker is on and the file is large. There is no need to do this just for reflowing
  text, so it is now disabled on resize events. Issue #150, PR #153.
* Improved the speed of the syntax highlighter by about 40% by not using regular expressions for
  highlighting block formats and by skipping empty lines entirely. PR #154.

**Bug Fixes**

* Fixed an issue when closing the import file dialog without selecting a file, the import would
  procede, but fail on file not found. The import is now cancelled when there is no file selected.
  PR #149.
* Fixed an issue with markdown export where it did not take into account hard line breaks. Issue
  #151, PR #152.
* Fixed a crash when running file status check when the project contains orphaned files. PR #152.

----

## Version 0.4.2 [2019-11-17]

**User Interface**

* Distraction free mode now also hides the menu bar, but all keyboard shortcuts used for editing
  remain active. The rest are disabled. PR #142.

**Bug Fixes**

* Fixed various issues with spell checking highlighting. The highlighting and the editor didn't
  always agree on what words were spelled wrong. PR #141.
* The status bar now shows what spell checking language is actually loaded. Previously, it just
  showed the language selected in the settings. That was a bit misleading as the available
  dictionaries can change due to the change in installed dictionary on the system. PR #145.

----

## Version 0.4.1 [2019-11-10]

**Features**

* If no external spell check package is available, novelWriter can now fall back to use a simple
  spell checker based on word similarity comparison provided by the Python standard package
  `difflib`. That means spell checking is always available, although the difflib-based spell
  checker is both slow and lacks many features of other packages. This feature comes with a general
  English dictionary, and a GB and US dictionary. These are just lists of correct words provided by
  aspell. PR #130.
* Language information (spell checker) is now shown on the status bar. In addition, the timer has
  been converted to monospace font and received an icon. PR #136.
* The new icons exist in both dark and neutral mode, and the mode can be set in the preferences.
  This makes it easier to see the icons on a dark system theme. PR #135.
* Distraction free mode, key shortcut `F8`, and full screen mode, shortcut `F11`, are now
  available. This PR also fixes some issues with rescaling of text margins when windows or panels
  are resized. PR #137.

**User Interface**

* Most text boxes now have a character limit. Before, the only limit was the limit set by Qt itself
  of ~32k characters. PR #126.
* Key combination `Ctrl+G` is now an alternative to `F3`, forward search, and vice versa for
  backwards search. This makes more sense on macOS. Issue #124, PR #126.
* The shortcut for the replace feature is now `Cmd+=` on macOS, and remains `Ctrl+H` on Linux and
  Windows. Issue #124, PR #126.
* The sample project in the source code has been improved to better show the features of
  novelWriter as they currently are. The old text was a bit out of date. The new text also explains
  the features it demonstrates. PR #132.

**Bug Fixes**

* Fixed a bug where a long file label would expand the tree pane due to the details panel
  expanding. The label itself will no longer show more than 100 characters, and is word wrapped.
  Issue #120, PR #122.

**Code Improvements**

* The code has been reorganised, import headers been cleaned up, and the code made more or less
  PEP8 compliant. PRs #118, #119, and #138.
* The dependency on the `pycountry` package has been dropped. The feature based on it now uses an
  internal list of country codes for describing spell checker languages. PR #129.
* The themes manager has been improved, and the loading of icons now supports a number of fallback
  steps to ensure something is shown in most cases. The final fallback is the system's own icon
  theme. PR #135.

----

## Version 0.4 [2019-11-03]

**Features**

* The export dialog now allows limited support for exports using Pandoc. The Pandoc conversion is
  run as a stage two of the export process. Pandoc integration is fickly on Windows, but works well
  on Linux. PRs #82 and #104.
* The editor now supports Markdown standard hard line breaks, and exports these correctly to the
  various file formats and to the document view pane. Hard line breaks can be inserted by either
  appending two or more spaces to the end of a line, or by pressing `Shift+Enter`. PR #83.
* The editor now supports and preserves non-breaking spaces. Unfortunately, the preservation of
  these spaces on save and reload is dependent on Qt 5.9 or later. Non-breaking spaces are
  preserved on export to html and LaTeX. PR #87.
* An option to show tabs/spaces and line endings in the document editor has been added to the
  Preferences dialog. PR #90.
* The document view pane now has a "Referenced By" panel at the bottom, showing links to all
  documents referring back to the document being viewed. The panel is collapsible, and has a sticky
  option that will prevent it from updating if links are followed. PRs #109 and #110.
* The tag and reference system no longer has any restrictions on file class. That is, any file can
  have tags and references, and they are indexed by the indexer and displayed as links in the
  document view pane. The timeline view behaves as before, only listing active Novel files. PR
  #114.
* A new root folder type and keyword for "Entities" has been added. These can be useful for
  describing plot elements fitting under such a category. PR #115.

**User Interface**

* Tags and references in the editor are now "clickable" in the sense that pressing `Ctrl+Enter`
  with the cursor on them will open the reference in the view pane. PR #98.
* Warnings triggered when the user tries to use features with missing package dependencies will now
  provide a link to the package website. PR #86.
* Adding the `~` character in file path boxes is now expanded to the user's home directory. PR #94.
* The recent projects submenu no longer has a number prefix, and a "Clear Recent Projects" option
  has been added. PRs #86 and #94.
* Syntax themes based on Night Owl and Light Owl themes have been added. PR #97.
* Read-only files now have a notification popping up at the top of the edit pane, and the files are
  actually not editable. PR #106.
* Tabs are now properly exported in formats where this makes sense. For plain text files, a tab is
  converted to four spaces. For html exports they are converted to a long space, equivalent to four
  spaces. PR #113.
* A toggle button in the Document menu now allows displaying file comments in the document view
  panel. PR #115.

**Bug Fixes**

* Some issues with unicode conversion and LaTeX export have been addressed, but the escaping of
  unicode characters is prone to errors. The user should be careful with using special symbols if
  export to LaTeX is intended. The package `latexcodec` should be able to handle Latin based,
  language specific characters. PRs #73 and #79.
* Fixed some long-standing issues with running novelWriter on Windows. The config folder requires a
  set of two folders to be created on first use, which the config class did not expect. This is now
  resolved. In addition, Python does not default to utf-8 when writing files on Windows, so all
  open statements now have encoding defined. Failing to open files also had the risk of truncating
  them. This has been avoided by distinguishing new files from broken files. PR #81.
* Dark theme was not rendering properly on multiple platforms. This was resolved by forcing the Qt5
  style to "Fusion", which allows further formatting by the novelWriter themes code. The user can
  override the Qt styling option through the `--style=` flag on the command line. PR #96.
* The behaviour of files in the Trash folder has been fixed. These are now read only. PR #106.
* Fixed a bug where the last line of a title or partition page would be ignored on export. PR #113.
* Drag and drop onto the root level of the tree has been disabled. This was anyway only allowed for
  root folder items, but it was tricky to enforce this properly for other files. In order to move
  root folders around now, the move up and down features need to be used instead. #115.

**Installation**

* A script for `pyinstaller` has been added, making it possible to generate standalone executables
  of novelWriter on at least Windows and Linux. PR #91.
* novelWriter has been made `pip install` ready. PRs #107 and #108.

----

## Version 0.3.2 [2019-10-27]

**Documentation**

* The documentation has been rewritten and added to the Read the Docs website. Pressing `F1` or
  `Help > Documentation` in the menu opens the novelWriter documentation page. PRs #68 and #69.

**User Interface**

* Filters have been added to the Timeline View window so unused tags can be hidden, and it's
  possible to select only certain classes of tags to display. PRs #61 and #62.
* The dialog boxes for Timeline View and Session Log now remember the filter choices from previous
  instance for the same project. PR #62.
* When having a document open in the editor, text can be imported into it from a plain text file.
  No formatting conversion of the imported text is performed. That is up to the user. However, this
  allows for importing novelWriter documents from other projects or from a previous export,
  partially addressing request in issue #63. PR #65.
* The Export feature now includes exporting to LaTeX, which allows building PDFs with pdflatex or
  other tools. PR #73.
* Export of a novelWriter flavour markdown file is also supported. This file can be imported back
  in as-is, and almost completes an export-edit-import cycle. A split document into multiple files
  feature will be added soon. PR #73.

----

## Version 0.3.1 [2019-10-20]

**Bug Fixes**

* The backup request dialog should pop up on any change to the project during the last session, not
  just on unsaved changes. PR #58.
* The regex that searches for words for the spell check highlighter was not including unicode
  characters, so it would underline parts of words using unicode characters even if the word was
  spelled correctly. PR #58.
* When having unsaved changes in an open document, while changing editor configuration options, the
  document would be reloaded from disk when the changes were applied. This meant the unsaved
  changes were lost. The document is now saved before the editor is re-initialised. PR #58.

**User Interface**

* Added a GUI to display the session log. The log has been around for a while, and records when a
  project is opened, when it's closed, and how many words were added or removed during the session.
  This information is now available in a small dialog under `Project > Session Log` in the main
  menu. PR #59.
* The export project feature now also exports the project to Markdown and HTML5 format. PR #57.

----

## Version 0.3 [2019-10-19]

**User Interface**

* Added project export feature with a new GUI dialog and a number of export setting. The export
  feature currently only exports to a plain text file. PR #55.

----

## Version 0.2.3 [2019-10-06]

**User Interface**

* The search feature now also allows for replacing text, so the basic search/replace tools in now
  complete. PRs #51 and #52.
* All icons have been removed from the menu, and the dark theme has received a new set of basic
  icons. They are not very fancy, so will perhaps be replaced by a proper icon set later. PR #53.

----

## Version 0.2.2 [2019-09-29]

**Bug Fixes**

* Fixed a bug where loading a config file with the dictionary language set to `None`, or presumably
  a missing dictionary, would trigger a fatal error. PR #47.

**User Interface**

* Added a basic search function for the currently open document. This is a simple interface to the
  find command that exists in the Qt document editor. It will be extended further in the future. PR
  #49.

----

## Version 0.2.1 [2019-09-14]

**Bug Fixes**

* The _Tomorrow_ theme had the wrong set of colours. PR #39.

**Documentation**

* Added the backup feature to the documentation. PR #40.

**User Interface**

* The auto-replace list in project settings is now sorted alphabetically. PR #43.
* Added version checking of the Qt5 and PyQt5 dependencies. Non-essential functionality that
  depends on very recent versions of Qt5 are now switched off if version is too low. Currently only
  affects the custom tab stop length, which requires version 5.10. Issue #44, PR #45.

**Code Improvements**

* Minor changes to the About novelWriter dialog and to how backup filenames are generated. PR #41.

----

## Version 0.2 [2019-06-27]

**Documentation**

* Added documentation in English. The help file opens in the document view pane when the user
  presses `F1` or selects it from the Help menu. PR #27.

**Themes**

* Complete rewrite of how syntax highlighting and GUI themes are handled. These are now set
  separately, and the dark theme uses QPalette to handle the dark colours, which makes the dark
  theme a lot more portable between operating systems. #34 and #35.
* Added the five "Tomorrow" colour themes to list of syntax highlighter themes. PRs #34 and #35.

**User Interface**

* Added a preferences dialog for the program settings. No longer necessary to edit the config file.
  PR #30.
* The document viewer remembers scroll bar position when pressing `Ctrl+R` on a document already
  being viewed. PR #28.
* Removed version number from windows title. PR #28.
* The auto-replace items in Project Settings are now editable. PR #29.
* Changed how document margins are handled. This implementation works better and drops the
  difference between horizontal and vertical margins in favour of using the QTextDocument margin
  setting. PR #33.

**Code Improvements**

* Spell checking is now handled by a standard class that can be subclassed to support different
  spell check tools. This was done because pyenchant is no longer maintained and having a standard
  wrapper makes it easier to support other tools. PR #31.

----

## Version 0.1.5 [2019-06-08]

**Bug Fixes**

* Closing the application with the window X button, and selecting No on the dialog, still closed
  the application. Properly handling the close event now so that the closing is cancelled. PR #21.
* Many of the menu option would cause novelWriter to exit or otherwise make mistakes when clicked
  if no project was open. They all check for this now. PR #23.

**Timeline**

* Added an index to the project that holds the position of all headers in the novel part of the
  project and all tags set in the notes part. It also holds all the links from novel files to
  notes. The relationship can be viewed in a new TimeLineView GUI. It's in the tools menu, and can
  also be opened with `Ctrl+T`. PR #22.
* The spell checker now used this index to highlight keywords/value sets. If the keyword or value
  is not valid, it will not be highlighted and will instead have a wiggly line under it. This also
  checks that references point to valid tags. For this to work, the index has to be up to date. The
  index of a file is saved when the file is saved, but the entire index can be rebuilt by pressing
  `F9`. PR #22.

**Status Bar**

* Redesign of the status bar adding project and session stats as well as a session timer. PR #21.
* Project word count is written to the project file, which is needed for the session word count. PR
  #21.
* Closing a project now clears the status bar. PR #21.

**Editor**

* Spell checker now ignores lines staring with `@`, and words in all uppercase. PR #21.
* A document can be closed, which also clears it from last edited document setting in the project
  file. I.e. it is not re-opened on next start. PR #21.
* Tab width is now by default 40 pixels, and can be set in the config. PR #21.

----

## Version 0.1.4 [2019-05-25]

**Bug Fixes**

* Fixed a bug where an item had to be selected in the tree view for a root item to be created. PR
  #16.

**User Interface**

* The main area can now be split into two, with the document editor on the left and a document
  viewer on the right. PR #13.
* The list of novel document status and plot element importance levels can now be edited through
  the Project Settings dialog. The values are per project, and saved in the main project XML file.
  PR #17.
* Cleaned up opening and closing projects, as well as how new projects are created. A new project
  can also not be saved in a folder already containing a novelWriter project. That was previously
  possible, resulting in the old XML file being overwritten. PR #18.
* Some minor GUI improvements were added, PR #19:
  * Pressing `F2` also opens the edit item dialog, like `Ctrl+E` does.
  * When the document editor and viewer split slider is moved, the editor resizes properly.
  * The document viewer can be closed, expanding the editor to the full window size again.
  * A project can be closed with `Ctrl+Shift+W`, and the menu entry has an icon.
  * Exit button/menu now asks if you want to close.

**Themes**

* The colours for syntax highlighting can now be edited in a config file in the themes folder. The
  main GUI css file also lives in the same folder. The default theme lives in the default
  subfolder, and more folders can be added. Switching themes involve changing the theme setting in
  the main config file to the name of the themes subfolder. PR #15.

**Code Improvements**

* Loading the project with the items in the wrong order is possible. That is, the child item is
  stored before its parent. A saved file should not ever be like that, but an edited file might.
  Even if the file shouldn't be edited manually. PR #16.

----

## Version 0.1.3 [2019-05-18]

**User Interface**

* The cursor position is now saved when a document is saved, and restored when the document is
  opened. PR #12.

**Test Suite**

* Major upgrades to the test suite, now also testing GUI elements. Coverage at 73%. PRs #9 and #11.

----

## Version 0.1.2 [2019-05-12]

**Bugfixes**

* Fixed a critical GUI bug when trying to create new folders and files in the tree.
* Caught a bug when creating a new file, but novelWriter couldn't figure out what class the parent
  item had and returned a `None`. Could not recreate the bug, but added a check for it anyway.

**Code Improvements**

* Changed the way user alerts are generated, and added the alert levels to an enum class named
  `nwAlert`. Also added a new level named `BUG`.

----

## Version 0.1.1 [2019-05-12]

**User Interface**

* Rewritten the spell check context menu. The previous implementation was adapted from a Qt4
  example, but could be improved a great deal. It now also doesn't have the default context menu,
  and allows for adding words to personal word list. Spell checking can also be enabled and
  disabled from the menu, and re-run on a the current document. PRs #1 and #3

**Test Suite**

* Added a unit test framework based on `pytest`. This currently checks basic opening and saving of
  the main config file and the main project file. PR #2

----

## Version 0.1 [2019-05-10]

This is the initial release of a working version of novelWriter, but with very limited
capabilities. So far, the following has been implemented:

* A document tree with a set of pre-defined root folders of a given set of classes for different
  purposes for novel writing. That is, a root item for the novel itself, one for charcaters, plot
  elements, timeline, locations, objects, and a custom one.
* A plain text editor with a simplified markdown format that allows for four levels of titles, and
  bold, italics and underline text.
  * In addition, the format supports comments with lines starting with a `%`.
  * It also allows for keyword/value sets staring with the character `@`. These will later be used
    to link documents together as tags point to other documents. For instance, a scene file can
    point the keyword `@POV:name` to a character file with the keyword `@THIS:name`.
* The text editor has a set of autoreplace features:
  * Dashes are made by combining two or three hyphens.
  * Three dots are replaced with the ellipsis.
  * Straight quotes with your quote format of choice.
* The text editor also allows for wrapping either selected text, or the word under the cursor, in:
  * Bold, italics, or underline tags.
  * Single, or double quotes.<|MERGE_RESOLUTION|>--- conflicted
+++ resolved
@@ -1,6 +1,5 @@
 # novelWriter Changelog
 
-<<<<<<< HEAD
 ## Version 1.5 Beta 2 [2021-08-26]
 
 ### Release Notes
@@ -114,21 +113,11 @@
 
 This is a beta release of the next release version, and is intended for testing purposes. Please be
 careful when using this version on live writing projects, and make sure you make frequent backups.
-=======
-## Version 1.4.2 [2021-08-30]
-
-### Release Notes
-
-This is a patch release fixing an issue with the auto-replace feature for single and double quotes.
-The issue appears when using the new indent and text alignment codes followed by a quote symbol,
-and quotes following a tab or non-breaking space.
->>>>>>> 30f0e82f
 
 ### Detailed Changelog
 
 **Bugfixes**
 
-<<<<<<< HEAD
 * Fix an inconsistency on the minimum required version of Qt and PyQt between the config files and
   the code. PR #846.
 * Ensure that an item's status setting is parsed after its class when parsing the main project
@@ -194,11 +183,22 @@
   to a certain level. Indenting the JSON files is useful for people who use version control
   software on their projects. The limited indentation scheme reduces the number of diff lines as
   well as reduces the overall file size. PR #840.
-=======
+
+----
+
+## Version 1.4.2 [2021-08-30]
+
+### Release Notes
+
+This is a patch release fixing an issue with the auto-replace feature for single and double quotes.
+The issue appears when using the new indent and text alignment codes followed by a quote symbol,
+and quotes following a tab or non-breaking space.
+
+**Bugfixes**
+
 * Any single or double straight quote following a whitespace other than a regular space, or a left
   indent or right align set of angle bracket codes without a space following them, would be
   erroneously replaced by a closing quote instead of an opening quote. Issue #874.
->>>>>>> 30f0e82f
 
 ----
 
