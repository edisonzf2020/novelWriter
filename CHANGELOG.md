--- conflicted
+++ resolved
@@ -1,23 +1,12 @@
 # novelWriter ChangeLog
 
-<<<<<<< HEAD
 ## Version 0.6 [2020-xx-xx]
 
-**Bugfixes**
-
-* Added more fallback icons so that all icons are properly set also on Windows 10. PR #211
-
 **User Interface**
 
 * The Export Tool has been removed and replaced by a new tool called "Build Novel Project". The new tool has the same filtering options as the Export Tool, but with more formatting options for titles. It also has a preview window to display the generated document. A Save As button provides exports to HTML, novelWriter Markdown. plain text, PDF and Open Document format. LaTeX export has not been ported over, and interfacing with Pandoc is no longer supported either. Although. as before, the HTML export can be converted with Pandoc still. The new tool also supports printing. PR #204
-* The statusbar has been reorganised a bit. The stats section has been separated from the save status icons, and the save status icons replaced with generated LED-looking widgets. The amount of statistics has been reduced to three numbers, and the rest moved to a tooltip. PR #210
 * The Project Settings, Preferences, Item Editor, Merge Documents, and Split Documents dialogs have been redesigned. The ones with tabs, now have vertical tabs on the left with horizontal labels. The dialog design should be more compact, and have room for more tabs for future settings. PR #212
 
-**Other Improvements**
-
-* Some of the package and version checks have been moved to a later point in the start-up so that a dialog can alert the user that the system is missing dependencies. This is only possible after the core PyQt5 elements have been imported, so if these are missing, the dialog will never show. PR #210
-* With a few minor changes, novelWriter was successfully tested on Ubuntu 14.04 with Python 3.4.3 and Qt 5.2.1. This is not necessarily a level of legacy compatibility that will be maintained, but it does currently work. PR #210
-=======
 ## Version 0.5.2 [2020-05-21]
 
 **Bugfixes**
@@ -35,7 +24,6 @@
 
 * Checking for version dependencies and a few packages (aside from PyQt5) is now done later in the start-up so that it is possible to alert the user with a dialog box instead of terminal error messages. PR #210
 * Made a few minor changes to the code so novelWriter can run with Python 3.4.3 and Qt 5.2.1, that is, it runs on last version of Ubuntu 14.04. This level of compatibility is not guaranteed to remain in the future, but for now, the changes have no impact on functionality. PR #210
->>>>>>> 9f003abc
 
 ## Version 0.5.1 [2020-05-14]
 
