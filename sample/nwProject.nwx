<?xml version='1.0' encoding='utf-8'?>
<<<<<<< HEAD
<novelWriterXML appVersion="1.1a0" hexVersion="0x010100a0" fileVersion="1.2" timeStamp="2021-01-03 17:17:01">
=======
<novelWriterXML appVersion="1.0.2" hexVersion="0x010002f0" fileVersion="1.2" timeStamp="2021-01-19 20:55:33">
>>>>>>> 4767d49e
  <project>
    <name>Sample Project</name>
    <title>Sample Project</title>
    <author>Jane Smith</author>
    <author>Jay Doh</author>
    <saveCount>826</saveCount>
    <autoCount>153</autoCount>
<<<<<<< HEAD
    <editTime>39448</editTime>
=======
    <editTime>39506</editTime>
>>>>>>> 4767d49e
  </project>
  <settings>
    <doBackup>False</doBackup>
    <spellCheck>True</spellCheck>
    <spellLang>None</spellLang>
    <autoOutline>True</autoOutline>
    <lastEdited>636b6aa9b697b</lastEdited>
    <lastViewed>636b6aa9b697b</lastViewed>
    <lastWordCount>1077</lastWordCount>
    <novelWordCount>701</novelWordCount>
    <notesWordCount>376</notesWordCount>
    <autoReplace>
      <entry key="A">B</entry>
      <entry key="B">E</entry>
      <entry key="C">D</entry>
    </autoReplace>
    <titleFormat>
      <title>%title%</title>
      <chapter>Chapter %ch%: %title%</chapter>
      <unnumbered>%title%</unnumbered>
      <scene>Scene %ch%.%sc%: %title%</scene>
      <section></section>
    </titleFormat>
    <status>
      <entry blue="100" green="100" red="100">New</entry>
      <entry blue="0" green="50" red="200">Notes</entry>
      <entry blue="0" green="60" red="182">Started</entry>
      <entry blue="0" green="129" red="193">1st Draft</entry>
      <entry blue="0" green="129" red="193">2nd Draft</entry>
      <entry blue="0" green="129" red="193">3rd Draft</entry>
      <entry blue="58" green="180" red="58">Finished</entry>
    </status>
    <importance>
      <entry blue="100" green="100" red="100">None</entry>
      <entry blue="188" green="122" red="0">Minor</entry>
      <entry blue="180" green="0" red="21">Major</entry>
      <entry blue="175" green="0" red="117">Main</entry>
    </importance>
  </settings>
  <content count="25">
    <item handle="7031beac91f75" order="0" parent="None">
      <name>Novel</name>
      <type>ROOT</type>
      <class>NOVEL</class>
      <status>Started</status>
      <expanded>True</expanded>
    </item>
    <item handle="53b69b83cdafc" order="0" parent="7031beac91f75">
      <name>Title Page</name>
      <type>FILE</type>
      <class>NOVEL</class>
      <status>Started</status>
      <exported>True</exported>
      <layout>TITLE</layout>
      <charCount>72</charCount>
      <wordCount>15</wordCount>
      <paraCount>2</paraCount>
      <cursorPos>78</cursorPos>
    </item>
    <item handle="974e400180a99" order="1" parent="7031beac91f75">
      <name>Page</name>
      <type>FILE</type>
      <class>NOVEL</class>
      <status>New</status>
      <exported>True</exported>
      <layout>PAGE</layout>
      <charCount>210</charCount>
      <wordCount>40</wordCount>
      <paraCount>2</paraCount>
      <cursorPos>213</cursorPos>
    </item>
    <item handle="edca4be2fcaf8" order="2" parent="7031beac91f75">
      <name>Part One</name>
      <type>FILE</type>
      <class>NOVEL</class>
      <status>New</status>
      <exported>True</exported>
      <layout>PARTITION</layout>
      <charCount>23</charCount>
      <wordCount>5</wordCount>
      <paraCount>1</paraCount>
      <cursorPos>0</cursorPos>
    </item>
    <item handle="e7ded148d6e4a" order="3" parent="7031beac91f75">
      <name>A Folder</name>
      <type>FOLDER</type>
      <class>NOVEL</class>
      <status>1st Draft</status>
      <expanded>True</expanded>
    </item>
    <item handle="6a2d6d5f4f401" order="0" parent="e7ded148d6e4a">
      <name>Chapter One</name>
      <type>FILE</type>
      <class>NOVEL</class>
      <status>Notes</status>
      <exported>True</exported>
      <layout>CHAPTER</layout>
      <charCount>12</charCount>
      <wordCount>3</wordCount>
      <paraCount>0</paraCount>
      <cursorPos>215</cursorPos>
    </item>
    <item handle="636b6aa9b697b" order="1" parent="e7ded148d6e4a">
      <name>Making a Scene</name>
      <type>FILE</type>
      <class>NOVEL</class>
      <status>1st Draft</status>
      <exported>True</exported>
      <layout>SCENE</layout>
      <charCount>1811</charCount>
      <wordCount>318</wordCount>
      <paraCount>8</paraCount>
      <cursorPos>1880</cursorPos>
    </item>
    <item handle="bc0cbd2a407f3" order="2" parent="e7ded148d6e4a">
      <name>Another Scene</name>
      <type>FILE</type>
      <class>NOVEL</class>
      <status>1st Draft</status>
      <exported>True</exported>
      <layout>SCENE</layout>
      <charCount>476</charCount>
      <wordCount>93</wordCount>
      <paraCount>3</paraCount>
      <cursorPos>428</cursorPos>
    </item>
    <item handle="ba8a28a246524" order="3" parent="e7ded148d6e4a">
      <name>Interlude</name>
      <type>FILE</type>
      <class>NOVEL</class>
      <status>New</status>
      <exported>True</exported>
      <layout>UNNUMBERED</layout>
      <charCount>633</charCount>
      <wordCount>101</wordCount>
      <paraCount>3</paraCount>
      <cursorPos>0</cursorPos>
    </item>
    <item handle="96b68994dfa3d" order="4" parent="e7ded148d6e4a">
      <name>A Note on Structure</name>
      <type>FILE</type>
      <class>NOVEL</class>
      <status>2nd Draft</status>
      <exported>False</exported>
      <layout>NOTE</layout>
      <charCount>1692</charCount>
      <wordCount>313</wordCount>
      <paraCount>6</paraCount>
      <cursorPos>1721</cursorPos>
    </item>
    <item handle="88706ddc78b1b" order="5" parent="e7ded148d6e4a">
      <name>Chapter Two</name>
      <type>FILE</type>
      <class>NOVEL</class>
      <status>1st Draft</status>
      <exported>True</exported>
      <layout>CHAPTER</layout>
      <charCount>139</charCount>
      <wordCount>28</wordCount>
      <paraCount>1</paraCount>
      <cursorPos>343</cursorPos>
    </item>
    <item handle="ae7339df26ded" order="6" parent="e7ded148d6e4a">
      <name>We Found John!</name>
      <type>FILE</type>
      <class>NOVEL</class>
      <status>1st Draft</status>
      <exported>True</exported>
      <layout>SCENE</layout>
      <charCount>189</charCount>
      <wordCount>37</wordCount>
      <paraCount>1</paraCount>
      <cursorPos>224</cursorPos>
    </item>
    <item handle="f6622b4617424" order="1" parent="None">
      <name>Characters</name>
      <type>ROOT</type>
      <class>CHARACTER</class>
      <status>None</status>
      <expanded>True</expanded>
    </item>
    <item handle="f7e2d9f330615" order="0" parent="f6622b4617424">
      <name>Main Characters</name>
      <type>FOLDER</type>
      <class>CHARACTER</class>
      <status>None</status>
      <expanded>True</expanded>
    </item>
    <item handle="14298de4d9524" order="0" parent="f7e2d9f330615">
      <name>John Smith</name>
      <type>FILE</type>
      <class>CHARACTER</class>
      <status>Minor</status>
      <exported>True</exported>
      <layout>NOTE</layout>
      <charCount>49</charCount>
      <wordCount>9</wordCount>
      <paraCount>1</paraCount>
      <cursorPos>24</cursorPos>
    </item>
    <item handle="bb2c23b3c42cc" order="1" parent="f7e2d9f330615">
      <name>Jane Smith</name>
      <type>FILE</type>
      <class>CHARACTER</class>
      <status>Major</status>
      <exported>True</exported>
      <layout>NOTE</layout>
      <charCount>55</charCount>
      <wordCount>9</wordCount>
      <paraCount>1</paraCount>
      <cursorPos>25</cursorPos>
    </item>
    <item handle="15c4492bd5107" order="2" parent="None">
      <name>Locations</name>
      <type>ROOT</type>
      <class>WORLD</class>
      <status>None</status>
      <expanded>True</expanded>
    </item>
    <item handle="b3e74dbc1f584" order="0" parent="15c4492bd5107">
      <name>Earth</name>
      <type>FILE</type>
      <class>WORLD</class>
      <status>Main</status>
      <exported>True</exported>
      <layout>NOTE</layout>
      <charCount>76</charCount>
      <wordCount>15</wordCount>
      <paraCount>1</paraCount>
      <cursorPos>20</cursorPos>
    </item>
    <item handle="f1471bef9f2ae" order="1" parent="15c4492bd5107">
      <name>Space</name>
      <type>FILE</type>
      <class>WORLD</class>
      <status>Minor</status>
      <exported>True</exported>
      <layout>NOTE</layout>
      <charCount>115</charCount>
      <wordCount>24</wordCount>
      <paraCount>1</paraCount>
      <cursorPos>133</cursorPos>
    </item>
    <item handle="5eaea4e8cdee8" order="2" parent="15c4492bd5107">
      <name>Mars</name>
      <type>FILE</type>
      <class>WORLD</class>
      <status>Major</status>
      <exported>True</exported>
      <layout>NOTE</layout>
      <charCount>28</charCount>
      <wordCount>6</wordCount>
      <paraCount>1</paraCount>
      <cursorPos>45</cursorPos>
    </item>
    <item handle="6827118336ac1" order="3" parent="None">
      <name>Outtakes</name>
      <type>ROOT</type>
      <class>ARCHIVE</class>
      <status>None</status>
      <expanded>True</expanded>
    </item>
    <item handle="ae9bf3c3ea159" order="0" parent="6827118336ac1">
      <name>Scenes</name>
      <type>FOLDER</type>
      <class>ARCHIVE</class>
      <status>None</status>
      <expanded>True</expanded>
    </item>
    <item handle="8a5deb88c0e97" order="0" parent="ae9bf3c3ea159">
      <name>Old File</name>
      <type>FILE</type>
      <class>NOVEL</class>
      <status>1st Draft</status>
      <exported>True</exported>
      <layout>SCENE</layout>
      <charCount>315</charCount>
      <wordCount>55</wordCount>
      <paraCount>1</paraCount>
      <cursorPos>322</cursorPos>
    </item>
    <item handle="98acd8c76c93a" order="4" parent="None">
      <name>Trash</name>
      <type>TRASH</type>
      <class>TRASH</class>
      <status>None</status>
      <expanded>True</expanded>
    </item>
    <item handle="b8136a5a774a0" order="0" parent="98acd8c76c93a">
      <name>Delete Me!</name>
      <type>FILE</type>
      <class>NOVEL</class>
      <status>New</status>
      <exported>True</exported>
      <layout>SCENE</layout>
      <charCount>30</charCount>
      <wordCount>6</wordCount>
      <paraCount>1</paraCount>
      <cursorPos>36</cursorPos>
    </item>
  </content>
</novelWriterXML><|MERGE_RESOLUTION|>--- conflicted
+++ resolved
@@ -1,9 +1,5 @@
 <?xml version='1.0' encoding='utf-8'?>
-<<<<<<< HEAD
 <novelWriterXML appVersion="1.1a0" hexVersion="0x010100a0" fileVersion="1.2" timeStamp="2021-01-03 17:17:01">
-=======
-<novelWriterXML appVersion="1.0.2" hexVersion="0x010002f0" fileVersion="1.2" timeStamp="2021-01-19 20:55:33">
->>>>>>> 4767d49e
   <project>
     <name>Sample Project</name>
     <title>Sample Project</title>
@@ -11,11 +7,7 @@
     <author>Jay Doh</author>
     <saveCount>826</saveCount>
     <autoCount>153</autoCount>
-<<<<<<< HEAD
-    <editTime>39448</editTime>
-=======
     <editTime>39506</editTime>
->>>>>>> 4767d49e
   </project>
   <settings>
     <doBackup>False</doBackup>
