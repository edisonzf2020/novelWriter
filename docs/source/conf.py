# -*- coding: utf-8 -*-
#
# Configuration file for the Sphinx documentation builder.
#
# This file does only contain a selection of the most common options. For a
# full list see the documentation:
# http://www.sphinx-doc.org/en/master/config

# -- Path setup --------------------------------------------------------------

# If extensions (or modules to document with autodoc) are in another directory,
# add these directories to sys.path here. If the directory is relative to the
# documentation root, use os.path.abspath to make it absolute, like shown here.
#
# import sys
# sys.path.insert(0, os.path.abspath("."))
import os
import time
import sphinx_rtd_theme # noqa: F401

# -- Project information -----------------------------------------------------

project = "novelWriter"
copyright = "2018–2021, Veronica Berglyd Olsen"
author = "Veronica Berglyd Olsen"

# The short X.Y version
version = "1.4"
# The full version, including alpha/beta/rc tags
<<<<<<< HEAD
release = "1.4-alpha0"

=======
release = "1.3-rc1"
>>>>>>> 71f9f3d2

# -- General configuration ---------------------------------------------------

os.environ["TZ"] = "Europe/Oslo"
time.tzset()

# needs_sphinx = "1.0"
extensions = [
    "sphinx_rtd_theme",
]
templates_path = ["_templates"]
source_suffix = ".rst"
master_doc = "index"
today_fmt = "%A, %d %B %Y at %H:%M"
language = None
exclude_patterns = []
pygments_style = None

# -- Options for HTML output -------------------------------------------------

html_theme = "sphinx_rtd_theme"
html_logo = "images/novelwriter.png"
html_theme_options = {
    # Toc options
    "collapse_navigation": True,
    "sticky_navigation": True,
    "navigation_depth": 3,
    "includehidden": True,
    "titles_only": False,
    "logo_only": True,
}

html_static_path = ["_static"]
html_css_files = [
    "css/custom.css",
]

# Custom sidebar templates, must be a dictionary that maps document names
# to template names.
# The default sidebars (for documents that don"t match any pattern) are
# defined by theme itself.  Builtin themes are using these templates by
# default: ``["localtoc.html", "relations.html", "sourcelink.html",
# "searchbox.html"]``.
# html_sidebars = {}

# -- Options for HTMLHelp output ---------------------------------------------

# Output file base name for HTML help builder.
htmlhelp_basename = "novelWriterDoc"

# -- Options for LaTeX output ------------------------------------------------

latex_elements = {
    # The paper size ("letterpaper" or "a4paper").
    #
    # "papersize": "letterpaper",

    # The font size ("10pt", "11pt" or "12pt").
    #
    # "pointsize": "10pt",

    # Additional stuff for the LaTeX preamble.
    #
    # "preamble": "",

    # Latex figure (float) alignment
    #
    # "figure_align": "htbp",
}

# Grouping the document tree into LaTeX files. List of tuples
# (source start file, target name, title,
#  author, documentclass [howto, manual, or own class]).
latex_documents = [(
    master_doc, "novelWriter.tex", "novelWriter Documentation",
    author, "manual"
)]

# -- Options for manual page output ------------------------------------------

# One entry per manual page. List of tuples
# (source start file, name, description, authors, manual section).
man_pages = [(
    master_doc, "novelwriter", "novelWriter Documentation", [author], 1
)]

# -- Options for Texinfo output ----------------------------------------------

# Grouping the document tree into Texinfo files. List of tuples
# (source start file, target name, title, author,
#  dir menu entry, description, category)
texinfo_documents = [(
    master_doc, "novelWriter", "novelWriter Documentation", author,
    "novelWriter", "Markdown-like editor for novels.", "Miscellaneous"
)]

# -- Options for Epub output -------------------------------------------------

# Bibliographic Dublin Core info.
epub_title = project

# The unique identifier of the text. This can be a ISBN number
# or the project homepage.
# epub_identifier = ""

# A unique identification for the text.
# epub_uid = ""

# A list of files that should not be packed into the epub file.
epub_exclude_files = ["search.html"]<|MERGE_RESOLUTION|>--- conflicted
+++ resolved
@@ -27,12 +27,8 @@
 # The short X.Y version
 version = "1.4"
 # The full version, including alpha/beta/rc tags
-<<<<<<< HEAD
 release = "1.4-alpha0"
 
-=======
-release = "1.3-rc1"
->>>>>>> 71f9f3d2
 
 # -- General configuration ---------------------------------------------------
 
