# novelWriter

[![Linux (3.6)](https://github.com/vkbo/novelWriter/workflows/Linux%20(3.6)/badge.svg?branch=main)](https://github.com/vkbo/novelWriter/actions)
[![Linux (3.7)](https://github.com/vkbo/novelWriter/workflows/Linux%20(3.7)/badge.svg?branch=main)](https://github.com/vkbo/novelWriter/actions)
[![Linux (3.8)](https://github.com/vkbo/novelWriter/workflows/Linux%20(3.8)/badge.svg?branch=main)](https://github.com/vkbo/novelWriter/actions)
[![Linux (3.9)](https://github.com/vkbo/novelWriter/workflows/Linux%20(3.9)/badge.svg?branch=main)](https://github.com/vkbo/novelWriter/actions)
[![Windows (3.8)](https://github.com/vkbo/novelWriter/workflows/Windows%20(3.8)/badge.svg?branch=main)](https://github.com/vkbo/novelWriter/actions)
[![macOS (3.8)](https://github.com/vkbo/novelWriter/workflows/macOS%20(3.8)/badge.svg?branch=main)](https://github.com/vkbo/novelWriter/actions)
[![flake8](https://github.com/vkbo/novelWriter/workflows/flake8/badge.svg)](https://github.com/vkbo/novelWriter/actions)
[![codecov](https://codecov.io/gh/vkbo/novelWriter/branch/main/graph/badge.svg)](https://codecov.io/gh/vkbo/novelWriter)
[![docs](https://readthedocs.org/projects/novelwriter/badge/?version=latest)](https://novelwriter.readthedocs.io/en/latest/?badge=latest)
[![release](https://img.shields.io/github/v/release/vkbo/novelwriter)](https://github.com/vkbo/novelWriter/releases)
[![pypi](https://img.shields.io/pypi/v/novelwriter)](https://pypi.org/project/novelWriter)
[![python](https://img.shields.io/pypi/pyversions/novelwriter)](https://pypi.org/project/novelWriter)

<img align="left" style="margin: 0 16px 4px 0;" src="https://raw.githubusercontent.com/vkbo/novelWriter/main/setup/icons/scaled/icon-novelwriter-96.png">

novelWriter is a Markdown-like text editor designed for writing novels assembled from many smaller
text documents. It uses a minimal formatting syntax inspired by Markdown, and adds a meta data
syntax for comments, synopsis, and cross-referencing between files. It's designed to be a simple
text editor that allows for easy organisation of text files and notes, built on plain text files
for robustness.

The plain text files are suitable for version control software, and also well suited for file
synchronisation tools. The core project structure is stored in a single project XML file. Other
meta data is primarily saved in JSON files.

The full documentation is available at
[novelwriter.readthedocs.io](https://novelwriter.readthedocs.io).

## Implementation

The application is written in Python 3 using Qt5 via PyQt5. It is developed on Linux, but it should
in principle work fine on other operating systems as well, as long as dependencies are met. The
unit tests are run on the latest versions of Ubuntu Linux, Windows Server and macOS.

## Project Contributions

Contributions to this project are welcome. However, please read the
[Contributing Guide](https://github.com/vkbo/novelWriter/blob/main/CONTRIBUTING.md) before
submitting larger additions ot changes to this project.


# Key Features

Some features of novelWriter are listed below. Consult the
[documentation](https://novelwriter.readthedocs.io) for more information.

### Markdown Flavour

novelWriter is _not_ a full-feature Markdown editor. It is a plain text editor that uses
Markdown-like syntax for adding a minimal set of formatting that is useful for the specific task
of writing novels. The formatting is currently limited to:

* Headings levels 1 to 4 using the `#` syntax only.
* Emphasised and strongly emphasised text. These are rendered as italicised and bold text.
* Strikethrough text.
* Hard line breaks using two or more spaces at the end of a line.

That is it. Features not supported in the editor are also not exported when using the export tool.

In addition, novelWriter adds the following, which is otherwise not supported by Markdown:

* A line starting with `%` is treated as a comment and not rendered on exports unless requested.
  Comments do not count towards the word count. If the first word of the comment is `synopsis:`,
  the comment is indexed and treated as the synopsis for the section of text under the same header.
  These synopsis comments can be used to build an outline and exported to external documents.
* A set of meta data keyword/values starting with the character `@`. This is used for tagging
  and inter-linking documents, and can also be included when generate a project outline.
* A variety of thin and non-breaking spaces are supported. Some of them depend on the system
  running at least Qt 5.9. Earlier versions of Qt will unfortunately strip them out when saving.
* Tabs can be used in the text, and should be properly aligned in both editor and viewer. This can
  be used to make simple tables and lists. Full Markdown tables and lists are not supported. Note
  that for HTML exports, most browsers will treat a tab as a space, so it may not show up like
  expected. If you import the HTML file to Libre Office, for instance, they should appear as
  expected.

The core export format of novelWriter is HTML5. You can also export the entire project as a single
novelWriter Markdown-flavour document. These can later be imported again into novelWriter. In
addition, export to Open Document, PDF, and plain text is offered through the Qt library, although
with limitations to formatting.

The HTML format is well suited for file conversion tools and import into other text editors.


### Colour Themes

The editor has syntax highlighting for the features it supports, and includes a set of different
syntax highlighting themes. Optional GUI themes are also available, including dark themes.


### Easy Organising of Project Files

The structure of the project is shown on the left hand side of the main window. Project files are
organised into root folders, indicating what class of file they are. The most important root folder
is the `Novel` folder, which contains all of the files that make up the finished novel. Each root
folder can have subfolders. Subfolders have no impact on the final project structure, they are
there for you to organise your files in whatever way you want.

The editor supports four levels of headings, which determines what level the following text belongs
to. Headings of level one signify a book or partition title. Headings of level two signify the
start of a new chapter. Headings of level three signify the start of a new scene. Headings of level
four can be used internally in each scene to separate sections.

Each novel file can be assigned a layout format, which shows up as a flag next to the item in the
project tree. These are mostly to help the user track what they contain, but they also have some
impact on the format of the exported document. See the
[documentation](https://novelwriter.readthedocs.io) for further details.


### Project Notes

Supporting note files can be added for the story plot, characters, locations, story timeline, etc.
These have their separate root folders. These are optional files.


### Visualisation of Story Elements

The different notes can be assigned tags, which other files can refer back to using the `@` meta
keywords. This information can be used to display an outline of the story, showing where each scene
connects to the plot, and which characters, etc. occur in them. In addition, the tags themselves
are clickable in the document view pane, and control-clickable in the editor. They make it possible
to quickly navigate between the documents while editing.


# Installing and Running

For install instructions, please check the [documentation](https://novelwriter.readthedocs.io/) in
the [Getting Started](https://novelwriter.readthedocs.io/en/latest/int_started.html) section.


## TLDR Instructions

If you want to run novelWriter directly from the source code, you must run the `novelWriter.py`
file from command line. For installations on Linux, macOS or Windows, see below.

**Note:** You may need to replace `python` with `python3` and `pip` with `pip3` in the instructions
below on some systems. You may also want to add the `--user` flag for `pip` to install in your user
space only.


### Install from PyPi

novelWriter is available on [pypi.org](https://pypi.org/project/novelWriter/), and can be installed
with:
```bash
pip install novelwriter
```
Dependencies should be installed automatically, but can also be installed directly with:
```bash
pip install pyqt5 lxml pyenchant
```
When installing via pip, novelWriter can be launched from command line with:
```bash
novelWriter
```

Make sure the install location for pip is in your PATH variable. This is not always the case by
default.


### Setup on Linux

If you're installing from source, the following commands will set up novelWriter on Linux:
```bash
pip install -r requirements.txt
python setup.py install
python setup.py xdg-install
```

This should make novelWriter available as a regular application on your system, with a launceher
icon, and file association with novelWriter project files.


### Setup on macOS

If you're installing from source, the following commands will set up novelWriter on macOS:
```bash
brew install enchant
pip3 install --user -r requirements.txt
pip3 install --user pyobjc
python3 setup.py install
```

At present, novelWriter isn't further integrated into the OS, so you must launch it from command
line with:
```bash
novelWriter
```


### Setup on Windows

For Windows, first ensure that you have Python installed. If not, get it from
[python.org/downloads](https://www.python.org/downloads/). Remember to select "Add Python to PATH"
during the installation, otherwise novelWriter cannot find it.

<<<<<<< HEAD
Then, download the `Source code` zip file from the Release page, extract it to wherever you want to
keep novelWriter on your PC, and run the `setup_windows.bat` file in it. This will install the
necessary dependencies from [pypi,org](https://pypi.org/) and create desktop and start menu icons.
=======
Then, download the `novelWriter-x.y.z-minimal.zip` file, where `x.y.z` is the version number, from
the [releases](https://github.com/vkbo/novelWriter/releases) page. You can extract it to wherever
you want to keep novelWriter on your PC, and run the `setup_windows.bat` file in it
(double-clicking it should work). This will install the necessary dependencies from
[pypi,org](https://pypi.org/) and create desktop and start menu icons.
>>>>>>> 5c5e4e34


## Debugging

If you need to debug novelWriter, you must run it from command line. It takes a few parameters,
which can be listed with the switch `--help`. The `--info`, `--debug` or `--verbose` flags are
particularly useful for increasing logging output for debugging.


# Licenses

This is Open Source software, and novelWriter is licensed under GPLv3. See the
[GNU General Public License website](https://www.gnu.org/licenses/gpl-3.0.en.html) for more
details, or consult the [LICENSE](https://github.com/vkbo/novelWriter/blob/main/LICENSE.md) file.

Bundled assets have the following licenses:

* The Typicons-based icon themes by Stephen Hutchings are licensed under
  [CC BY-SA 4.0](http://creativecommons.org/licenses/by-sa/4.0/). The icons have been altered in
  size and colour for use with novelWriter, and some additional icons added. The original icon set
  is available at
  [stephenhutchings/typicons.font](https://github.com/stephenhutchings/typicons.font).
* The Cantarell font by Dave Crossland is licensed under
  [OPEN FONT LICENSE Version 1.1](http://scripts.sil.org/OFL).
  It is available at [Google Fonts](https://fonts.google.com/specimen/Cantarell).
* The Tomorrow syntax themes use colour schemes taken from Chris Kempson's collection of code
  editor themes, licensed with the
  [MIT License](https://github.com/chriskempson/tomorrow-theme/blob/master/LICENSE.md),
  and the main repo is available at
  [chriskempson/tomorrow-theme](https://github.com/chriskempson/tomorrow-theme).
* Likewise, the Owl syntax themes use colours from Sarah Drasner's code editor themes, licensed
  with the [MIT License](https://github.com/sdras/night-owl-vscode-theme/blob/master/LICENSE), and
  the main repo is available at
  [sdras/night-owl-vscode-theme](https://github.com/sdras/night-owl-vscode-theme).


# Screenshot

**novelWriter with default system theme:**
![Screenshot 1](https://raw.githubusercontent.com/vkbo/novelWriter/main/docs/source/images/screenshot_default.png)

**novelWriter with dark theme:**
![Screenshot 2](https://raw.githubusercontent.com/vkbo/novelWriter/main/docs/source/images/screenshot_dark.png)<|MERGE_RESOLUTION|>--- conflicted
+++ resolved
@@ -195,17 +195,11 @@
 [python.org/downloads](https://www.python.org/downloads/). Remember to select "Add Python to PATH"
 during the installation, otherwise novelWriter cannot find it.
 
-<<<<<<< HEAD
-Then, download the `Source code` zip file from the Release page, extract it to wherever you want to
-keep novelWriter on your PC, and run the `setup_windows.bat` file in it. This will install the
-necessary dependencies from [pypi,org](https://pypi.org/) and create desktop and start menu icons.
-=======
 Then, download the `novelWriter-x.y.z-minimal.zip` file, where `x.y.z` is the version number, from
 the [releases](https://github.com/vkbo/novelWriter/releases) page. You can extract it to wherever
 you want to keep novelWriter on your PC, and run the `setup_windows.bat` file in it
 (double-clicking it should work). This will install the necessary dependencies from
 [pypi,org](https://pypi.org/) and create desktop and start menu icons.
->>>>>>> 5c5e4e34
 
 
 ## Debugging
